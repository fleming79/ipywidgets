name: Test JS

on: [push, pull_request]

jobs:
  build:
    runs-on: ubuntu-latest

    steps:
    - uses: actions/checkout@v1
    - name: Use Node.js 10.x
      uses: actions/setup-node@v1
      with:
        node-version: 10.x
    - name: Install dependencies
      run: |
        sudo apt-get install -y firefox
    - name: Get yarn cache
      id: yarn-cache
      run: echo "::set-output name=dir::$(yarn cache dir)"
    - uses: actions/cache@v1
      with:
        path: ${{ steps.yarn-cache.outputs.dir }}
        key: ${{ runner.os }}-yarn-${{ hashFiles('**/yarn.lock') }}
        restore-keys: |
          ${{ runner.os }}-yarn-
    - name: yarn install, build, test
      run: |
        yarn install --frozen-lockfile
        yarn run build
<<<<<<< HEAD

=======
        yarn run build:examples
        yarn run integrity
        
>>>>>>> 367bbccd
        pushd packages/base
        yarn run test:unit:firefox:headless
        popd

        pushd packages/controls
        yarn run test:unit:firefox:headless
        popd

        pushd packages/html-manager
        yarn run test:unit:firefox:headless
        popd

        pushd examples/web1
        yarn run test:firefox:headless
        popd

      env:
        CI: true<|MERGE_RESOLUTION|>--- conflicted
+++ resolved
@@ -28,13 +28,9 @@
       run: |
         yarn install --frozen-lockfile
         yarn run build
-<<<<<<< HEAD
-
-=======
         yarn run build:examples
         yarn run integrity
         
->>>>>>> 367bbccd
         pushd packages/base
         yarn run test:unit:firefox:headless
         popd
