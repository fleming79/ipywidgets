--- conflicted
+++ resolved
@@ -11,25 +11,17 @@
 } from '@jupyterlab/services';
 
 const BASEURL = prompt('Notebook BASEURL', 'http://localhost:8888');
-<<<<<<< HEAD
 if (BASEURL === null) {
     alert('A base URL is needed to run the example!');
     throw new Error('A base URL is needed to run the example!');
 }
-=======
->>>>>>> 1cdcb812
 const WSURL = 'ws:' + BASEURL.split(':').slice(1).join(':');
 
 document.addEventListener('DOMContentLoaded', async function(event) {
 
     // Connect to the notebook webserver.
-<<<<<<< HEAD
-    let connectionInfo = ServerConnection.makeSettings({
+    const connectionInfo = ServerConnection.makeSettings({
         baseUrl: BASEURL!,
-=======
-    const connectionInfo = ServerConnection.makeSettings({
-        baseUrl: BASEURL,
->>>>>>> 1cdcb812
         wsUrl: WSURL
     });
     const kernelManager = new KernelManager({serverSettings: connectionInfo});
