--- conflicted
+++ resolved
@@ -2,19 +2,10 @@
 // Distributed under the terms of the Modified BSD License.
 'use strict';
 
-<<<<<<< HEAD
-// jupyter-js-widgets version
-var version = '4.1.0dev';
-
 var _ = require('underscore');
 var Backbone = require('backbone');
 var utils = require('./utils');
-=======
-var _ = require("underscore");
-var Backbone = require("backbone");
-var utils = require("./utils");
-var semver = require("semver");
->>>>>>> a9ffb420
+var semver = require('semver');
 
 //--------------------------------------------------------------------
 // ManagerBase class
@@ -102,16 +93,12 @@
     var that = this;
     model.state_change = model.state_change.then(function() {
 
-<<<<<<< HEAD
         return utils.loadClass(
             model.get('_view_name'),
             model.get('_view_module'),
-            ManagerBase._view_types
+            ManagerBase._view_types,
+            that.require_error
         ).then(function(ViewType) {
-=======
-        return utils.loadClass(model.get('_view_name'), model.get('_view_module'),
-        ManagerBase._view_types, that.require_error).then(function(ViewType) {
->>>>>>> a9ffb420
             var view = new ViewType({
                 model: model,
                 options: that.setViewOptions(options)
@@ -197,27 +184,6 @@
 };
 
 /**
-<<<<<<< HEAD
- * Parse a version string
- * @param  {string} version i.e. '1.0.2dev' or '2.4'
- * @return {object} version object {major, minor, patch, dev}
- */
-ManagerBase.prototype._parseVersion = function(version) {
-    if (!version) return null;
-    var versionParts = version.split('.');
-    var versionTail = versionParts.slice(-1)[0];
-    var versionSuffix = versionTail.slice(String(parseInt(versionTail)).length);
-    return {
-        major: parseInt(versionParts[0]),
-        minor: versionParts.length > 1 ? parseInt(versionParts[1]) : 0,
-        patch: versionParts.length > 2 ? parseInt(versionParts[2]) : 0,
-        dev: versionSuffix.trim().toLowerCase() === 'dev'
-    };
-};
-
-/**
-=======
->>>>>>> a9ffb420
  * Validate the version of the Javascript against the version requested by
  * the backend.
  * @return {Promise<Boolean>} Whether or not the versions are okay
@@ -354,10 +320,6 @@
     var that = this;
     return utils.resolvePromisesDict(this._models).then(function(models) {
         var state = {};
-<<<<<<< HEAD
-        var model_promises = [];
-=======
->>>>>>> a9ffb420
 
         for (var model_id in models) {
             if (models.hasOwnProperty(model_id)) {
