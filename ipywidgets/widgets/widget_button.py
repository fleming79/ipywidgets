--- conflicted
+++ resolved
@@ -28,20 +28,12 @@
     bold = Bool(None, allow_none=True, help="Button text bold.").tag(sync=True)
     button_color = Color(None, allow_none=True, help="Color of the button").tag(sync=True)
     font_family = Unicode(None, allow_none=True, help="Button text font family.").tag(sync=True)
-<<<<<<< HEAD
-    font_size = Unicode(help="Button text font size.").tag(sync=True)
-    font_variant = Unicode(None, allow_none=True, help="Button text font variant.").tag(sync=True)
-    italic = Bool(None, allow_none=True, help="Button text italic.").tag(sync=True)
-    text_color = Unicode(help="Button text color.").tag(sync=True)
-    underline = Bool(None, allow_none=True, help="Button text underline.").tag(sync=True)
-=======
     font_size = Unicode(None, allow_none=True, help="Button text font size.").tag(sync=True)
     font_style = Unicode(None, allow_none=True, help="Button text font style.").tag(sync=True)
     font_variant = Unicode(None, allow_none=True, help="Button text font variant.").tag(sync=True)
     font_weight = Unicode(None, allow_none=True, help="Button text font weight.").tag(sync=True)
     text_color = Unicode(None, allow_none=True, help="Button text color.").tag(sync=True)
     text_decoration = Unicode(None, allow_none=True, help="Button text decoration.").tag(sync=True)
->>>>>>> 47960ecf
 
 
 @register
