--- conflicted
+++ resolved
@@ -291,7 +291,6 @@
         if kwargs.get('value', None) is None:
             kwargs['value'] = (0.75 * min + 0.25 * max,
                                0.25 * min + 0.75 * max)
-<<<<<<< HEAD
         elif not isinstance(kwargs['value'], tuple):
             try:
                 kwargs['value'] = tuple(kwargs['value'])
@@ -300,10 +299,7 @@
                     "A 'range' must be able to be cast to a tuple. The input of type"
                     " {} could not be cast to a tuple".format(type(kwargs['value']))
                 )
-        super(_BoundedFloatRange, self).__init__(*args, **kwargs)
-=======
         super().__init__(*args, **kwargs)
->>>>>>> ff42be7f
 
     @validate('min', 'max')
     def _validate_bounds(self, proposal):
