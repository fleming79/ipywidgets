--- conflicted
+++ resolved
@@ -5,8 +5,6 @@
 import sys
 import inspect
 import warnings
-
-_IPYWIDGETS_INTERNAL = ['ipywidgets/widgets/']
 
 # This function is from https://github.com/python/cpython/issues/67998
 # (https://bugs.python.org/file39550/deprecated_module_stacklevel.diff) and
@@ -16,8 +14,7 @@
 # __init__ below, the appropriate stacklevel will change depending on how deep
 # the inheritance hierarchy is.
 def _external_stacklevel(internal):
-<<<<<<< HEAD
-    """Find the first frame that doesn't any of the given internal strings
+    """Find the stacklevel of the first frame that doesn't contain any of the given internal strings
 
     The depth will be 1 at minimum in order to start checking at the caller of
     the function that called this utility method.
@@ -32,8 +29,11 @@
     else:
         frame = inspect.stack(context=0)[level].frame
 
+    # Normalize the path separators:
+    normalized_internal = [str(Path(s)) for s in internal]
+
     # climb the stack frames while we see internal frames
-    while frame and any(s in frame.f_code.co_filename for s in internal):
+    while frame and any(s in str(Path(frame.f_code.co_filename)) for s in normalized_internal):
         level +=1
         frame = frame.f_back
 
@@ -54,31 +54,4 @@
     stacklevel = _external_stacklevel(internal)
 
     # The call to .warn adds one frame, so bump the stacklevel up by one
-    warnings.warn(message, DeprecationWarning, stacklevel=stacklevel+1)
-=======
-    """Find the stacklevel of the first frame that doesn't contain any of the given internal strings
-
-    The stacklevel will be from the perspective of the caller, and will start checking at the caller
-    of the function that called this function. Thus, the minimum stacklevel will be 1.
-    """
-    # Get the level of my caller's caller
-    level = 2
-    frame = sys._getframe(level)
-    # Normalize the path separators:
-    while frame and any(str(Path(s)) in str(Path(frame.f_code.co_filename)) for s in internal):
-        level +=1
-        frame = frame.f_back
-    # the returned value will be used one level up from here, so subtract one
-    return level
-
-def deprecation(message, internal=None):
-    """Generate a deprecation warning targeting the first frame outside the ipywidgets library.
-
-    internal is a list of strings, which if they appear in filenames in the
-    frames, the frames will also be considered internal. This can be useful if we know that ipywidgets
-    is calling out to, for example, traitlets internally.
-    """
-    if internal is None:
-        internal = []
-    warnings.warn(message, DeprecationWarning, stacklevel=_external_stacklevel(internal + _IPYWIDGETS_INTERNAL))
->>>>>>> 28a8b9d6
+    warnings.warn(message, DeprecationWarning, stacklevel=stacklevel+1)