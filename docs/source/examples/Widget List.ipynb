{
 "cells": [
  {
   "cell_type": "markdown",
   "metadata": {
    "nbsphinx": "hidden"
   },
   "source": [
    "[Index](Index.ipynb) - [Back](Widget Basics.ipynb) - [Next](Output Widget.ipynb)"
   ]
  },
  {
   "cell_type": "markdown",
   "metadata": {},
   "source": [
    "# Widget List"
   ]
  },
  {
   "cell_type": "code",
   "execution_count": null,
   "metadata": {},
   "outputs": [],
   "source": [
    "import ipywidgets as widgets"
   ]
  },
  {
   "cell_type": "markdown",
   "metadata": {
    "slideshow": {
     "slide_type": "slide"
    }
   },
   "source": [
    "## Numeric widgets"
   ]
  },
  {
   "cell_type": "markdown",
   "metadata": {},
   "source": [
    "There are many widgets distributed with ipywidgets that are designed to display numeric values.  Widgets exist for displaying integers and floats, both bounded and unbounded.  The integer widgets share a similar naming scheme to their floating point counterparts.  By replacing `Float` with `Int` in the widget name, you can find the Integer equivalent."
   ]
  },
  {
   "cell_type": "markdown",
   "metadata": {},
   "source": [
    "### IntSlider  \n",
    "- The slider is displayed with a specified, initial `value`. Lower and upper bounds are defined by `min` and `max`, and the value can be incremented according to the `step` parameter.\n",
    "- The slider's label is defined by `description` parameter \n",
    "- The slider's `orientation` is either 'horizontal' (default) or 'vertical'\n",
    "- `readout`  displays the current value of the slider next to it. The options are **True** (default) or **False** \n",
    "    - `readout_format` specifies the format function used to represent slider value. The default is '.2f'\n",
    "  "
   ]
  },
  {
   "cell_type": "code",
   "execution_count": null,
   "metadata": {},
   "outputs": [],
   "source": [
    "widgets.IntSlider(\n",
    "    value=7,\n",
    "    min=0,\n",
    "    max=10,\n",
    "    step=1,\n",
    "    description='Test:',\n",
    "    disabled=False,\n",
    "    continuous_update=False,\n",
    "    orientation='horizontal',\n",
    "    readout=True,\n",
    "    readout_format='d'\n",
    ")"
   ]
  },
  {
   "cell_type": "markdown",
   "metadata": {
    "slideshow": {
     "slide_type": "slide"
    }
   },
   "source": [
    "### FloatSlider  "
   ]
  },
  {
   "cell_type": "code",
   "execution_count": null,
   "metadata": {},
   "outputs": [],
   "source": [
    "widgets.FloatSlider(\n",
    "    value=7.5,\n",
    "    min=0,\n",
    "    max=10.0,\n",
    "    step=0.1,\n",
    "    description='Test:',\n",
    "    disabled=False,\n",
    "    continuous_update=False,\n",
    "    orientation='horizontal',\n",
    "    readout=True,\n",
    "    readout_format='.1f',\n",
    ")"
   ]
  },
  {
   "cell_type": "markdown",
   "metadata": {},
   "source": [
    "An example of sliders **displayed vertically**."
   ]
  },
  {
   "cell_type": "code",
   "execution_count": null,
   "metadata": {},
   "outputs": [],
   "source": [
    "widgets.FloatSlider(\n",
    "    value=7.5,\n",
    "    min=0,\n",
    "    max=10.0,\n",
    "    step=0.1,\n",
    "    description='Test:',\n",
    "    disabled=False,\n",
    "    continuous_update=False,\n",
    "    orientation='vertical',\n",
    "    readout=True,\n",
    "    readout_format='.1f',\n",
    ")"
   ]
  },
  {
   "cell_type": "markdown",
   "metadata": {},
   "source": [
    "### FloatLogSlider"
   ]
  },
  {
   "cell_type": "markdown",
   "metadata": {},
   "source": [
    "The `FloatLogSlider` has a log scale, which makes it easy to have a slider that covers a wide range of positive magnitudes. The `min` and `max` refer to the minimum and maximum exponents of the `base`, and the `value` refers to the actual value of the slider."
   ]
  },
  {
   "cell_type": "code",
   "execution_count": null,
   "metadata": {},
   "outputs": [],
   "source": [
    "widgets.FloatLogSlider(\n",
    "    value=10,\n",
    "    base=10,\n",
    "    min=-10, # max exponent of base\n",
    "    max=10, # min exponent of base\n",
    "    step=0.2, # exponent step\n",
    "    description='Log Slider'\n",
    ")"
   ]
  },
  {
   "cell_type": "markdown",
   "metadata": {},
   "source": [
    "### IntRangeSlider"
   ]
  },
  {
   "cell_type": "code",
   "execution_count": null,
   "metadata": {},
   "outputs": [],
   "source": [
    "widgets.IntRangeSlider(\n",
    "    value=[5, 7],\n",
    "    min=0,\n",
    "    max=10,\n",
    "    step=1,\n",
    "    description='Test:',\n",
    "    disabled=False,\n",
    "    continuous_update=False,\n",
    "    orientation='horizontal',\n",
    "    readout=True,\n",
    "    readout_format='d',\n",
    ")"
   ]
  },
  {
   "cell_type": "markdown",
   "metadata": {},
   "source": [
    "### FloatRangeSlider"
   ]
  },
  {
   "cell_type": "code",
   "execution_count": null,
   "metadata": {},
   "outputs": [],
   "source": [
    "widgets.FloatRangeSlider(\n",
    "    value=[5, 7.5],\n",
    "    min=0,\n",
    "    max=10.0,\n",
    "    step=0.1,\n",
    "    description='Test:',\n",
    "    disabled=False,\n",
    "    continuous_update=False,\n",
    "    orientation='horizontal',\n",
    "    readout=True,\n",
    "    readout_format='.1f',\n",
    ")"
   ]
  },
  {
   "cell_type": "markdown",
   "metadata": {},
   "source": [
    "### IntProgress"
   ]
  },
  {
   "cell_type": "code",
   "execution_count": null,
   "metadata": {},
   "outputs": [],
   "source": [
    "widgets.IntProgress(\n",
    "    value=7,\n",
    "    min=0,\n",
    "    max=10,\n",
    "    step=1,\n",
    "    description='Loading:',\n",
    "    bar_style='', # 'success', 'info', 'warning', 'danger' or ''\n",
    "    orientation='horizontal'\n",
    ")"
   ]
  },
  {
   "cell_type": "markdown",
   "metadata": {
    "slideshow": {
     "slide_type": "slide"
    }
   },
   "source": [
    "### FloatProgress"
   ]
  },
  {
   "cell_type": "code",
   "execution_count": null,
   "metadata": {},
   "outputs": [],
   "source": [
    "widgets.FloatProgress(\n",
    "    value=7.5,\n",
    "    min=0,\n",
    "    max=10.0,\n",
    "    step=0.1,\n",
    "    description='Loading:',\n",
    "    bar_style='info',\n",
    "    orientation='horizontal'\n",
    ")"
   ]
  },
  {
   "cell_type": "markdown",
   "metadata": {},
   "source": [
    "The numerical text boxes that impose some limit on the data (range, integer-only) impose that restriction when the user presses enter.\n",
    "\n",
    "### BoundedIntText"
   ]
  },
  {
   "cell_type": "code",
   "execution_count": null,
   "metadata": {},
   "outputs": [],
   "source": [
    "widgets.BoundedIntText(\n",
    "    value=7,\n",
    "    min=0,\n",
    "    max=10,\n",
    "    step=1,\n",
    "    description='Text:',\n",
    "    disabled=False\n",
    ")"
   ]
  },
  {
   "cell_type": "markdown",
   "metadata": {
    "slideshow": {
     "slide_type": "slide"
    }
   },
   "source": [
    "### BoundedFloatText"
   ]
  },
  {
   "cell_type": "code",
   "execution_count": null,
   "metadata": {},
   "outputs": [],
   "source": [
    "widgets.BoundedFloatText(\n",
    "    value=7.5,\n",
    "    min=0,\n",
    "    max=10.0,\n",
    "    step=0.1,\n",
    "    description='Text:',\n",
    "    disabled=False\n",
    ")"
   ]
  },
  {
   "cell_type": "markdown",
   "metadata": {},
   "source": [
    "### IntText"
   ]
  },
  {
   "cell_type": "code",
   "execution_count": null,
   "metadata": {},
   "outputs": [],
   "source": [
    "widgets.IntText(\n",
    "    value=7,\n",
    "    description='Any:',\n",
    "    disabled=False\n",
    ")"
   ]
  },
  {
   "cell_type": "markdown",
   "metadata": {
    "slideshow": {
     "slide_type": "slide"
    }
   },
   "source": [
    "### FloatText"
   ]
  },
  {
   "cell_type": "code",
   "execution_count": null,
   "metadata": {},
   "outputs": [],
   "source": [
    "widgets.FloatText(\n",
    "    value=7.5,\n",
    "    description='Any:',\n",
    "    disabled=False\n",
    ")"
   ]
  },
  {
   "cell_type": "markdown",
   "metadata": {
    "slideshow": {
     "slide_type": "slide"
    }
   },
   "source": [
    "## Boolean widgets"
   ]
  },
  {
   "cell_type": "markdown",
   "metadata": {},
   "source": [
    "There are three widgets that are designed to display a boolean value."
   ]
  },
  {
   "cell_type": "markdown",
   "metadata": {},
   "source": [
    "### ToggleButton"
   ]
  },
  {
   "cell_type": "code",
   "execution_count": null,
   "metadata": {},
   "outputs": [],
   "source": [
    "widgets.ToggleButton(\n",
    "    value=False,\n",
    "    description='Click me',\n",
    "    disabled=False,\n",
    "    button_style='', # 'success', 'info', 'warning', 'danger' or ''\n",
    "    tooltip='Description',\n",
    "    icon='check'\n",
    ")"
   ]
  },
  {
   "cell_type": "markdown",
   "metadata": {
    "slideshow": {
     "slide_type": "slide"
    }
   },
   "source": [
    "### Checkbox  \n",
    "- `value` specifies the value of the checkbox\n",
    "- `indent` parameter places an indented checkbox, aligned with other controls. Options are **True** (default) or **False**    \n"
   ]
  },
  {
   "cell_type": "code",
   "execution_count": null,
   "metadata": {},
   "outputs": [],
   "source": [
    "widgets.Checkbox(\n",
    "    value=False,\n",
    "    description='Check me',\n",
    "    disabled=False,\n",
    "    indent=False\n",
    ")"
   ]
  },
  {
   "cell_type": "markdown",
   "metadata": {},
   "source": [
    "### Valid\n",
    "\n",
    "The valid widget provides a read-only indicator."
   ]
  },
  {
   "cell_type": "code",
   "execution_count": null,
   "metadata": {},
   "outputs": [],
   "source": [
    "widgets.Valid(\n",
    "    value=False,\n",
    "    description='Valid!',\n",
    ")"
   ]
  },
  {
   "cell_type": "markdown",
   "metadata": {
    "slideshow": {
     "slide_type": "slide"
    }
   },
   "source": [
    "## Selection widgets"
   ]
  },
  {
   "cell_type": "markdown",
   "metadata": {},
   "source": [
    "There are several widgets that can be used to display single selection lists, and two that can be used to select multiple values.  All inherit from the same base class.  You can specify the **enumeration of selectable options by passing a list** (options are either (label, value) pairs, or simply values for which the labels are derived by calling `str`)."
   ]
  },
  {
   "cell_type": "markdown",
   "metadata": {
    "slideshow": {
     "slide_type": "slide"
    }
   },
   "source": [
    "### Dropdown"
   ]
  },
  {
   "cell_type": "code",
   "execution_count": null,
   "metadata": {},
   "outputs": [],
   "source": [
    "widgets.Dropdown(\n",
    "    options=['1', '2', '3'],\n",
    "    value='2',\n",
    "    description='Number:',\n",
    "    disabled=False,\n",
    ")"
   ]
  },
  {
   "cell_type": "markdown",
   "metadata": {},
   "source": [
    "The following is also valid, displaying the words `'One', 'Two', 'Three'` as the dropdown choices but returning the values `1, 2, 3`."
   ]
  },
  {
   "cell_type": "code",
   "execution_count": null,
   "metadata": {},
   "outputs": [],
   "source": [
    "widgets.Dropdown(\n",
    "    options=[('One', 1), ('Two', 2), ('Three', 3)],\n",
    "    value=2,\n",
    "    description='Number:',\n",
    ")"
   ]
  },
  {
   "cell_type": "markdown",
   "metadata": {
    "slideshow": {
     "slide_type": "slide"
    }
   },
   "source": [
    "### RadioButtons"
   ]
  },
  {
   "cell_type": "code",
   "execution_count": null,
   "metadata": {},
   "outputs": [],
   "source": [
    "widgets.RadioButtons(\n",
    "    options=['pepperoni', 'pineapple', 'anchovies'],\n",
    "#     value='pineapple',\n",
    "    description='Pizza topping:',\n",
    "    disabled=False\n",
    ")"
   ]
  },
  {
   "cell_type": "markdown",
   "metadata": {
    "slideshow": {
     "slide_type": "slide"
    }
   },
   "source": [
    "### Select"
   ]
  },
  {
   "cell_type": "code",
   "execution_count": null,
   "metadata": {},
   "outputs": [],
   "source": [
    "widgets.Select(\n",
    "    options=['Linux', 'Windows', 'OSX'],\n",
    "    value='OSX',\n",
    "    # rows=10,\n",
    "    description='OS:',\n",
    "    disabled=False\n",
    ")"
   ]
  },
  {
   "cell_type": "markdown",
   "metadata": {},
   "source": [
    "### SelectionSlider"
   ]
  },
  {
   "cell_type": "code",
   "execution_count": null,
   "metadata": {},
   "outputs": [],
   "source": [
    "widgets.SelectionSlider(\n",
    "    options=['scrambled', 'sunny side up', 'poached', 'over easy'],\n",
    "    value='sunny side up',\n",
    "    description='I like my eggs ...',\n",
    "    disabled=False,\n",
    "    continuous_update=False,\n",
    "    orientation='horizontal',\n",
    "    readout=True\n",
    ")"
   ]
  },
  {
   "cell_type": "markdown",
   "metadata": {},
   "source": [
    "### SelectionRangeSlider\n",
    "\n",
    "The value, index, and label keys are 2-tuples of the min and max values selected. The options must be nonempty."
   ]
  },
  {
   "cell_type": "code",
   "execution_count": null,
   "metadata": {},
   "outputs": [],
   "source": [
    "import datetime\n",
    "dates = [datetime.date(2015,i,1) for i in range(1,13)]\n",
    "options = [(i.strftime('%b'), i) for i in dates]\n",
    "widgets.SelectionRangeSlider(\n",
    "    options=options,\n",
    "    index=(0,11),\n",
    "    description='Months (2015)',\n",
    "    disabled=False\n",
    ")"
   ]
  },
  {
   "cell_type": "markdown",
   "metadata": {
    "slideshow": {
     "slide_type": "slide"
    }
   },
   "source": [
    "### ToggleButtons"
   ]
  },
  {
   "cell_type": "code",
   "execution_count": null,
   "metadata": {},
   "outputs": [],
   "source": [
    "widgets.ToggleButtons(\n",
    "    options=['Slow', 'Regular', 'Fast'],\n",
    "    description='Speed:',\n",
    "    disabled=False,\n",
    "    button_style='', # 'success', 'info', 'warning', 'danger' or ''\n",
    "    tooltips=['Description of slow', 'Description of regular', 'Description of fast'],\n",
    "#     icons=['check'] * 3\n",
    ")"
   ]
  },
  {
   "cell_type": "markdown",
   "metadata": {},
   "source": [
    "### SelectMultiple\n",
    "Multiple values can be selected with <kbd>shift</kbd> and/or <kbd>ctrl</kbd> (or <kbd>command</kbd>) pressed and mouse clicks or arrow keys."
   ]
  },
  {
   "cell_type": "code",
   "execution_count": null,
   "metadata": {},
   "outputs": [],
   "source": [
    "widgets.SelectMultiple(\n",
    "    options=['Apples', 'Oranges', 'Pears'],\n",
    "    value=['Oranges'],\n",
    "    #rows=10,\n",
    "    description='Fruits',\n",
    "    disabled=False\n",
    ")"
   ]
  },
  {
   "cell_type": "markdown",
   "metadata": {
    "slideshow": {
     "slide_type": "slide"
    }
   },
   "source": [
    "## String widgets"
   ]
  },
  {
   "cell_type": "markdown",
   "metadata": {},
   "source": [
    "There are several widgets that can be used to display a string value.  The `Text` and `Textarea` widgets accept input.  The `HTML` and `HTMLMath` widgets display a string as HTML (`HTMLMath` also renders math). The `Label` widget can be used to construct a custom control label."
   ]
  },
  {
   "cell_type": "markdown",
   "metadata": {
    "slideshow": {
     "slide_type": "slide"
    }
   },
   "source": [
    "### Text"
   ]
  },
  {
   "cell_type": "code",
   "execution_count": null,
   "metadata": {},
   "outputs": [],
   "source": [
    "widgets.Text(\n",
    "    value='Hello World',\n",
    "    placeholder='Type something',\n",
    "    description='String:',\n",
    "    disabled=False   \n",
    ")"
   ]
  },
  {
   "cell_type": "markdown",
   "metadata": {},
   "source": [
    "### Textarea"
   ]
  },
  {
   "cell_type": "code",
   "execution_count": null,
   "metadata": {},
   "outputs": [],
   "source": [
    "widgets.Textarea(\n",
    "    value='Hello World',\n",
    "    placeholder='Type something',\n",
    "    description='String:',\n",
    "    disabled=False\n",
    ")"
   ]
  },
  {
   "cell_type": "markdown",
   "metadata": {
    "slideshow": {
     "slide_type": "slide"
    }
   },
   "source": [
    "### Label\n",
    "\n",
    "The `Label` widget is useful if you need to build a custom description next to a control using similar styling to the built-in control descriptions."
   ]
  },
  {
   "cell_type": "code",
   "execution_count": null,
   "metadata": {},
   "outputs": [],
   "source": [
    "widgets.HBox([widgets.Label(value=\"The $m$ in $E=mc^2$:\"), widgets.FloatSlider()])"
   ]
  },
  {
   "cell_type": "markdown",
   "metadata": {},
   "source": [
    "### HTML"
   ]
  },
  {
   "cell_type": "code",
   "execution_count": null,
   "metadata": {},
   "outputs": [],
   "source": [
    "widgets.HTML(\n",
    "    value=\"Hello <b>World</b>\",\n",
    "    placeholder='Some HTML',\n",
    "    description='Some HTML',\n",
    ")"
   ]
  },
  {
   "cell_type": "markdown",
   "metadata": {},
   "source": [
    "### HTML Math"
   ]
  },
  {
   "cell_type": "code",
   "execution_count": null,
   "metadata": {},
   "outputs": [],
   "source": [
    "widgets.HTMLMath(\n",
    "    value=r\"Some math and <i>HTML</i>: \\(x^2\\) and $$\\frac{x+1}{x-1}$$\",\n",
    "    placeholder='Some HTML',\n",
    "    description='Some HTML',\n",
    ")"
   ]
  },
  {
   "cell_type": "markdown",
   "metadata": {},
   "source": [
    "## Image"
   ]
  },
  {
   "cell_type": "code",
   "execution_count": null,
   "metadata": {},
   "outputs": [],
   "source": [
    "file = open(\"images/WidgetArch.png\", \"rb\")\n",
    "image = file.read()\n",
    "widgets.Image(\n",
    "    value=image,\n",
    "    format='png',\n",
    "    width=300,\n",
    "    height=400,\n",
    ")"
   ]
  },
  {
   "cell_type": "markdown",
   "metadata": {
    "slideshow": {
     "slide_type": "slide"
    }
   },
   "source": [
    "## Button"
   ]
  },
  {
   "cell_type": "code",
   "execution_count": null,
   "metadata": {},
   "outputs": [],
   "source": [
    "widgets.Button(\n",
    "    description='Click me',\n",
    "    disabled=False,\n",
    "    button_style='', # 'success', 'info', 'warning', 'danger' or ''\n",
    "    tooltip='Click me',\n",
    "    icon='check'\n",
    ")"
   ]
  },
  {
   "cell_type": "markdown",
   "metadata": {},
   "source": [
    "## Output\n",
    "\n",
    "The `Output` widget can capture and display stdout, stderr and [rich output generated by IPython](http://ipython.readthedocs.io/en/stable/api/generated/IPython.display.html#module-IPython.display). For detailed documentation, see the [output widget examples](https://ipywidgets.readthedocs.io/en/latest/examples/Output Widget.html)."
   ]
  },
  {
   "cell_type": "markdown",
   "metadata": {},
   "source": [
    "## Play (Animation) widget"
   ]
  },
  {
   "cell_type": "markdown",
   "metadata": {},
   "source": [
    "The `Play` widget is useful to perform animations by iterating on a sequence of integers with a certain speed. The value of the slider below is linked to the player."
   ]
  },
  {
   "cell_type": "code",
   "execution_count": null,
   "metadata": {},
   "outputs": [],
   "source": [
    "play = widgets.Play(\n",
    "#     interval=10,\n",
    "    value=50,\n",
    "    min=0,\n",
    "    max=100,\n",
    "    step=1,\n",
    "    description=\"Press play\",\n",
    "    disabled=False\n",
    ")\n",
    "slider = widgets.IntSlider()\n",
    "widgets.jslink((play, 'value'), (slider, 'value'))\n",
    "widgets.HBox([play, slider])"
   ]
  },
  {
   "cell_type": "markdown",
   "metadata": {},
   "source": [
    "## Date picker\n",
    "\n",
    "The date picker widget works in Chrome, Firefox and IE Edge, but does not currently work in Safari because it does not support the HTML date input field."
   ]
  },
  {
   "cell_type": "code",
   "execution_count": null,
   "metadata": {},
   "outputs": [],
   "source": [
    "widgets.DatePicker(\n",
    "    description='Pick a Date',\n",
    "    disabled=False\n",
    ")"
   ]
  },
  {
   "cell_type": "markdown",
   "metadata": {},
   "source": [
    "## Color picker"
   ]
  },
  {
   "cell_type": "code",
   "execution_count": null,
   "metadata": {},
   "outputs": [],
   "source": [
    "widgets.ColorPicker(\n",
    "    concise=False,\n",
    "    description='Pick a color',\n",
    "    value='blue',\n",
    "    disabled=False\n",
    ")"
   ]
  },
  {
   "cell_type": "markdown",
   "metadata": {},
   "source": [
    "## File Upload\n",
    "\n",
    "The `FileUpload` allows to upload any type of file(s) as bytes."
   ]
  },
  {
   "cell_type": "code",
   "execution_count": null,
   "metadata": {},
   "outputs": [],
   "source": [
    "widgets.FileUpload(\n",
    "    accept='',  # Accepted file extension e.g. '.txt', '.pdf', 'image/*', 'image/*,.pdf'\n",
    "    multiple=False  # True to accept multiple files upload else False\n",
    ")"
   ]
  },
  {
   "cell_type": "markdown",
   "metadata": {},
   "source": [
    "## Controller\n",
    "\n",
    "The `Controller` allows a game controller to be used as an input device."
   ]
  },
  {
   "cell_type": "code",
   "execution_count": null,
   "metadata": {},
   "outputs": [],
   "source": [
    "widgets.Controller(\n",
    "    index=0,\n",
    ")"
   ]
  },
  {
   "cell_type": "markdown",
   "metadata": {},
   "source": [
    "## Container/Layout widgets\n",
    "\n",
    "These widgets are used to hold other widgets, called children. Each has a `children` property that may be set either when the widget is created or later."
   ]
  },
  {
   "cell_type": "markdown",
   "metadata": {},
   "source": [
    "### Box"
   ]
  },
  {
   "cell_type": "code",
   "execution_count": null,
   "metadata": {},
   "outputs": [],
   "source": [
    "items = [widgets.Label(str(i)) for i in range(4)]\n",
    "widgets.Box(items)"
   ]
  },
  {
   "cell_type": "markdown",
   "metadata": {},
   "source": [
    "### HBox"
   ]
  },
  {
   "cell_type": "code",
   "execution_count": null,
   "metadata": {},
   "outputs": [],
   "source": [
    "items = [widgets.Label(str(i)) for i in range(4)]\n",
    "widgets.HBox(items)"
   ]
  },
  {
   "cell_type": "markdown",
   "metadata": {},
   "source": [
    "### VBox"
   ]
  },
  {
   "cell_type": "code",
   "execution_count": null,
   "metadata": {},
   "outputs": [],
   "source": [
    "items = [widgets.Label(str(i)) for i in range(4)]\n",
    "left_box = widgets.VBox([items[0], items[1]])\n",
    "right_box = widgets.VBox([items[2], items[3]])\n",
    "widgets.HBox([left_box, right_box])"
   ]
  },
  {
   "cell_type": "markdown",
   "metadata": {},
   "source": [
    "### GridBox\n",
    "\n",
    "This box uses the HTML Grid specification to lay out its children in two dimensional grid. The example below lays out the 8 items inside in 3 columns and as many rows as needed to accommodate the items."
   ]
  },
  {
   "cell_type": "code",
   "execution_count": null,
   "metadata": {},
   "outputs": [],
   "source": [
    "items = [widgets.Label(str(i)) for i in range(8)]\n",
    "widgets.GridBox(items, layout=widgets.Layout(grid_template_columns=\"repeat(3, 100px)\"))"
   ]
  },
  {
   "cell_type": "markdown",
   "metadata": {},
   "source": [
    "### Accordion"
   ]
  },
  {
   "cell_type": "code",
   "execution_count": null,
   "metadata": {},
   "outputs": [],
   "source": [
    "accordion = widgets.Accordion(children=[widgets.IntSlider(), widgets.Text()])\n",
    "accordion.set_title(0, 'Slider')\n",
    "accordion.set_title(1, 'Text')\n",
    "accordion"
   ]
  },
  {
   "cell_type": "markdown",
   "metadata": {},
   "source": [
    "### Tabs\n",
    "\n",
    "In this example the children are set after the tab is created. Titles for the tabs are set in the same way they are for `Accordion`."
   ]
  },
  {
   "cell_type": "code",
   "execution_count": null,
   "metadata": {},
   "outputs": [],
   "source": [
    "tab_contents = ['P0', 'P1', 'P2', 'P3', 'P4']\n",
    "children = [widgets.Text(description=name) for name in tab_contents]\n",
    "tab = widgets.Tab()\n",
    "tab.children = children\n",
    "for i in range(len(children)):\n",
    "    tab.set_title(i, str(i))\n",
    "tab"
   ]
  },
  {
   "cell_type": "markdown",
   "metadata": {},
   "source": [
    "### Accordion and Tab use `selected_index`, not value\n",
    "\n",
    "Unlike the rest of the widgets discussed earlier, the container widgets `Accordion` and `Tab` update their `selected_index` attribute when the user changes which accordion or tab is selected. That means that you can both see what the user is doing *and* programmatically set what the user sees by setting the value of `selected_index`.\n",
    "\n",
    "Setting `selected_index = None` closes all of the accordions or deselects all tabs."
   ]
  },
  {
   "cell_type": "markdown",
   "metadata": {},
   "source": [
    "In the cells below try displaying or setting the `selected_index` of the `tab` and/or `accordion`."
   ]
  },
  {
   "cell_type": "code",
   "execution_count": null,
   "metadata": {},
   "outputs": [],
   "source": [
    "tab.selected_index = 3"
   ]
  },
  {
   "cell_type": "code",
   "execution_count": null,
   "metadata": {},
   "outputs": [],
   "source": [
    "accordion.selected_index = None"
   ]
  },
  {
   "cell_type": "markdown",
   "metadata": {},
   "source": [
    "### Nesting tabs and accordions\n",
    "\n",
    "Tabs and accordions can be nested as deeply as you want. If you have a few minutes, try nesting a few accordions or putting an accordion inside a tab or a tab inside an accordion. \n",
    "\n",
    "The example below makes a couple of tabs with an accordion children in one of them"
   ]
  },
  {
   "cell_type": "code",
   "execution_count": null,
   "metadata": {},
   "outputs": [],
   "source": [
    "tab_nest = widgets.Tab()\n",
    "tab_nest.children = [accordion, accordion]\n",
    "tab_nest.set_title(0, 'An accordion')\n",
    "tab_nest.set_title(1, 'Copy of the accordion')\n",
    "tab_nest"
   ]
  },
  {
   "cell_type": "markdown",
   "metadata": {
    "nbsphinx": "hidden"
   },
   "source": [
    "[Index](Index.ipynb) - [Back](Widget Basics.ipynb) - [Next](Output Widget.ipynb)"
   ]
  }
 ],
 "metadata": {
  "kernelspec": {
   "display_name": "Python 3",
   "language": "python",
   "name": "python3"
  },
  "language_info": {
   "codemirror_mode": {
    "name": "ipython",
    "version": 3
   },
   "file_extension": ".py",
   "mimetype": "text/x-python",
   "name": "python",
   "nbconvert_exporter": "python",
   "pygments_lexer": "ipython3",
<<<<<<< HEAD
   "version": "3.6.7"
  },
  "widgets": {
   "application/vnd.jupyter.widget-state+json": {
    "state": {
     "0118cff9cc944013bec1952ea3320c90": {
      "model_module": "@jupyter-widgets/controls",
      "model_module_version": "1.2.0",
      "model_name": "DescriptionStyleModel",
      "state": {
       "description_width": ""
      }
     },
     "0372bcb99dc64156b2bbefc19e0c83c2": {
      "model_module": "@jupyter-widgets/base",
      "model_module_version": "1.0.0",
      "model_name": "LayoutModel",
      "state": {}
     },
     "06f769e08d12435f87804052d7a4e7f8": {
      "model_module": "@jupyter-widgets/controls",
      "model_module_version": "1.2.0",
      "model_name": "HBoxModel",
      "state": {
       "children": [
        "IPY_MODEL_f0d608e9159c40819f3a28278e50a86b",
        "IPY_MODEL_f03dbafe8b80415a81b3d0892e751ffa"
       ],
       "layout": "IPY_MODEL_0d21a1863800407f80c0ace6a53ce287"
      }
     },
     "07fdb82fa08a4d57923b927afcf64530": {
      "model_module": "@jupyter-widgets/base",
      "model_module_version": "1.0.0",
      "model_name": "LayoutModel",
      "state": {}
     },
     "097a68c23efb4c61bbbb82ba48e0549f": {
      "model_module": "@jupyter-widgets/base",
      "model_module_version": "1.0.0",
      "model_name": "LayoutModel",
      "state": {}
     },
     "0c14ac06fdcd495cb8b4168e4ce74791": {
      "model_module": "@jupyter-widgets/controls",
      "model_module_version": "1.2.0",
      "model_name": "DescriptionStyleModel",
      "state": {
       "description_width": ""
      }
     },
     "0ce49065b57e4300a0991bdfd6909c4f": {
      "model_module": "@jupyter-widgets/controls",
      "model_module_version": "1.2.0",
      "model_name": "LabelModel",
      "state": {
       "layout": "IPY_MODEL_ce31e383a04b4bdc957fd367a3dfde55",
       "style": "IPY_MODEL_fd9fa5c2ae9d4a3db2d006c38058d69b",
       "value": "3"
      }
     },
     "0d21a1863800407f80c0ace6a53ce287": {
      "model_module": "@jupyter-widgets/base",
      "model_module_version": "1.0.0",
      "model_name": "LayoutModel",
      "state": {}
     },
     "0d4d024276a14e268024e700d365a76c": {
      "model_module": "@jupyter-widgets/base",
      "model_module_version": "1.0.0",
      "model_name": "LayoutModel",
      "state": {}
     },
     "0e39778b027b4ba2a9a76e8ccd5757d4": {
      "model_module": "@jupyter-widgets/controls",
      "model_module_version": "1.2.0",
      "model_name": "HTMLMathModel",
      "state": {
       "description": "Some HTML",
       "layout": "IPY_MODEL_a4056b1512124b098c76c363d651891c",
       "placeholder": "Some HTML",
       "style": "IPY_MODEL_772ab383316748efbb1363a650177f97",
       "value": "Some math and <i>HTML</i>: \\(x^2\\) and $$\\frac{x+1}{x-1}$$"
      }
     },
     "0e6fd20a78704cf1b1168d784ca69c10": {
      "model_module": "@jupyter-widgets/base",
      "model_module_version": "1.0.0",
      "model_name": "LayoutModel",
      "state": {}
     },
     "0ea05a79ecdd435e94a3cb157ca83cf4": {
      "model_module": "@jupyter-widgets/base",
      "model_module_version": "1.0.0",
      "model_name": "LayoutModel",
      "state": {}
     },
     "0eac488a598c4805a4b64ce097b1336b": {
      "model_module": "@jupyter-widgets/controls",
      "model_module_version": "1.2.0",
      "model_name": "DescriptionStyleModel",
      "state": {
       "description_width": ""
      }
     },
     "0eb54aa475c94763a8ca561d1d177635": {
      "model_module": "@jupyter-widgets/controls",
      "model_module_version": "1.2.0",
      "model_name": "LabelModel",
      "state": {
       "layout": "IPY_MODEL_810babe4f24847559382264c058d3580",
       "style": "IPY_MODEL_a0d2fe72bd73435382290ed298a63e5a",
       "value": "0"
      }
     },
     "120098d25ecd43d3b59b93a7d8e507e9": {
      "model_module": "@jupyter-widgets/controls",
      "model_module_version": "1.2.0",
      "model_name": "DescriptionStyleModel",
      "state": {
       "description_width": ""
      }
     },
     "1295a54fe0354b6b9c1071bfe067c982": {
      "model_module": "@jupyter-widgets/controls",
      "model_module_version": "1.2.0",
      "model_name": "TextModel",
      "state": {
       "description": "P4",
       "layout": "IPY_MODEL_a70d6e95c81d42778c800a795b478d16",
       "style": "IPY_MODEL_91af6e2dd3cd49df95f513cf2402f9cb"
      }
     },
     "13011a0faf49451f8bf4768600ad5802": {
      "model_module": "@jupyter-widgets/controls",
      "model_module_version": "1.2.0",
      "model_name": "HBoxModel",
      "state": {
       "children": [
        "IPY_MODEL_9fee0eb650fa419bad57dd37cec4e994",
        "IPY_MODEL_43bfa5f4411748ba986522136c2dd3ed"
       ],
       "layout": "IPY_MODEL_8da9e65402e34b79a5747ef5a3bc9397"
      }
     },
     "1624633992004880b70fd5bf6e575ac7": {
      "model_module": "@jupyter-widgets/controls",
      "model_module_version": "1.2.0",
      "model_name": "ControllerModel",
      "state": {
       "layout": "IPY_MODEL_dc4abe4fd583453abe8bb4f4bc20c378"
      }
     },
     "16bbc0f143cb48ba981b8a39876035da": {
      "model_module": "@jupyter-widgets/controls",
      "model_module_version": "1.2.0",
      "model_name": "TextModel",
      "state": {
       "layout": "IPY_MODEL_521a331816614772b781a3998c0681f1",
       "style": "IPY_MODEL_c569dbd68bee40569cc9095f3b0590e4"
      }
     },
     "1752c094f100439ebf0f7048f31e84cc": {
      "model_module": "@jupyter-widgets/controls",
      "model_module_version": "1.2.0",
      "model_name": "BoxModel",
      "state": {
       "children": [
        "IPY_MODEL_3637a8e8519b4cddadc728b3e88bac8e",
        "IPY_MODEL_603ab51b316142ea90cd24c6b7d56654",
        "IPY_MODEL_4de5e8127c9c45e3aac77cc56c61b812",
        "IPY_MODEL_d2a89a7f36294f05a66981764d80c653"
       ],
       "layout": "IPY_MODEL_88103d76545a4600a047a2eb643ecaee"
      }
     },
     "1a81b3cc0ce44c1e9ae003bb46e5652b": {
      "model_module": "@jupyter-widgets/base",
      "model_module_version": "1.0.0",
      "model_name": "LayoutModel",
      "state": {}
     },
     "1bbd8802c77e484391e9c04445e6a122": {
      "model_module": "@jupyter-widgets/controls",
      "model_module_version": "1.2.0",
      "model_name": "HBoxModel",
      "state": {
       "children": [
        "IPY_MODEL_906faf4892034844a1934946128c5f15",
        "IPY_MODEL_80131bfe93e6434488968f70cd56238c",
        "IPY_MODEL_7dfe3c9fef2545a99b83fa09c1bc5cee",
        "IPY_MODEL_0ce49065b57e4300a0991bdfd6909c4f"
       ],
       "layout": "IPY_MODEL_9207e414a219424c9c2074a4d4caaa2d"
      }
     },
     "1c28dfb19ef24f5ea01953755c92983a": {
      "model_module": "@jupyter-widgets/controls",
      "model_module_version": "1.2.0",
      "model_name": "DescriptionStyleModel",
      "state": {
       "description_width": ""
      }
     },
     "1d2ae4c5363d4f98bf8265cad7d84c75": {
      "model_module": "@jupyter-widgets/base",
      "model_module_version": "1.0.0",
      "model_name": "LayoutModel",
      "state": {}
     },
     "1e043e93733e418794a99a2e213b0d8b": {
      "model_module": "@jupyter-widgets/controls",
      "model_module_version": "1.2.0",
      "model_name": "DescriptionStyleModel",
      "state": {
       "description_width": ""
      }
     },
     "211e893037b54ddbbef162dd31a9d36d": {
      "model_module": "@jupyter-widgets/base",
      "model_module_version": "1.0.0",
      "model_name": "LayoutModel",
      "state": {}
     },
     "225c453bda8546c4b6fdc52b384cfdb1": {
      "model_module": "@jupyter-widgets/controls",
      "model_module_version": "1.2.0",
      "model_name": "HBoxModel",
      "state": {
       "children": [
        "IPY_MODEL_819a3c463d45454591da1b07328d8ed7",
        "IPY_MODEL_f33bb773d9ee4976abbc4002f33b60e4"
       ],
       "layout": "IPY_MODEL_590582f335f74b34a0c2466874219ef8"
      }
     },
     "235ccf5e1dd140549892a844083d3cc7": {
      "model_module": "@jupyter-widgets/controls",
      "model_module_version": "1.2.0",
      "model_name": "LabelModel",
      "state": {
       "layout": "IPY_MODEL_6791d0616a254443956bd7b4eff2db88",
       "style": "IPY_MODEL_0eac488a598c4805a4b64ce097b1336b",
       "value": "1"
      }
     },
     "251373ebd91341ed96b36ea00ebab081": {
      "model_module": "@jupyter-widgets/controls",
      "model_module_version": "1.2.0",
      "model_name": "SliderStyleModel",
      "state": {
       "description_width": ""
      }
     },
     "286baf1d957c4826aa279cdc911e37c9": {
      "model_module": "@jupyter-widgets/controls",
      "model_module_version": "1.2.0",
      "model_name": "LabelModel",
      "state": {
       "layout": "IPY_MODEL_fa5ed51a0b9d47a285fa552f5a8d5e04",
       "style": "IPY_MODEL_120098d25ecd43d3b59b93a7d8e507e9",
       "value": "3"
      }
     },
     "2a3fcd544d484a2794681135dc84409e": {
      "model_module": "@jupyter-widgets/base",
      "model_module_version": "1.0.0",
      "model_name": "LayoutModel",
      "state": {}
     },
     "2e983e3fb0874dd28cfd5c2681ef7b3b": {
      "model_module": "@jupyter-widgets/controls",
      "model_module_version": "1.2.0",
      "model_name": "SelectMultipleModel",
      "state": {
       "_options_labels": [
        "Apples",
        "Oranges",
        "Pears"
       ],
       "description": "Fruits",
       "index": [
        1
       ],
       "layout": "IPY_MODEL_0d4d024276a14e268024e700d365a76c",
       "rows": 5,
       "style": "IPY_MODEL_92e68368d16d4c308f7d36e215a9514f"
      }
     },
     "2f1d22ca7a54410ea3e3acf1e28c0149": {
      "model_module": "@jupyter-widgets/base",
      "model_module_version": "1.0.0",
      "model_name": "LayoutModel",
      "state": {}
     },
     "33aeb78a7b144873913694666455cab3": {
      "model_module": "@jupyter-widgets/controls",
      "model_module_version": "1.2.0",
      "model_name": "ColorPickerModel",
      "state": {
       "description": "Pick a color",
       "disabled": false,
       "layout": "IPY_MODEL_0372bcb99dc64156b2bbefc19e0c83c2",
       "style": "IPY_MODEL_5fbcd2cc823541b2bce28459e03fc164",
       "value": "blue"
      }
     },
     "361b6ec636734d8ab52a60b614dbff85": {
      "model_module": "@jupyter-widgets/controls",
      "model_module_version": "1.2.0",
      "model_name": "SliderStyleModel",
      "state": {
       "description_width": ""
      }
     },
     "3637a8e8519b4cddadc728b3e88bac8e": {
      "model_module": "@jupyter-widgets/controls",
      "model_module_version": "1.2.0",
      "model_name": "LabelModel",
      "state": {
       "layout": "IPY_MODEL_598be136be1b4959862c859a1f3485e6",
       "style": "IPY_MODEL_7383e4d1c8084cf082f5e4791a380c5f",
       "value": "0"
      }
     },
     "368dbeb0df6a4e02bdb77e7d90ffe42f": {
      "model_module": "@jupyter-widgets/base",
      "model_module_version": "1.0.0",
      "model_name": "LayoutModel",
      "state": {}
     },
     "388125fb52124c0d9451dc1a04fc72de": {
      "model_module": "@jupyter-widgets/controls",
      "model_module_version": "1.2.0",
      "model_name": "SliderStyleModel",
      "state": {
       "description_width": ""
      }
     },
     "3bf9eeb8fc55427993f31d8fd5d9def2": {
      "model_module": "@jupyter-widgets/controls",
      "model_module_version": "1.2.0",
      "model_name": "AccordionModel",
      "state": {
       "_titles": {
        "0": "Slider",
        "1": "Text"
       },
       "children": [
        "IPY_MODEL_8fdeea1ac9a84617a59f20ae74b2f774",
        "IPY_MODEL_16bbc0f143cb48ba981b8a39876035da"
       ],
       "layout": "IPY_MODEL_b8a3a8c4541843568df25b6ae08a860c",
       "selected_index": null
      }
     },
     "3c016dca70f14eb49ef4468368d22077": {
      "model_module": "@jupyter-widgets/controls",
      "model_module_version": "1.2.0",
      "model_name": "DescriptionStyleModel",
      "state": {
       "description_width": ""
      }
     },
     "3c580ac4065140af9297e34269b0a8ca": {
      "model_module": "@jupyter-widgets/controls",
      "model_module_version": "1.2.0",
      "model_name": "DescriptionStyleModel",
      "state": {
       "description_width": ""
      }
     },
     "3c6bc9c49dc945bc8d52835da8df1914": {
      "model_module": "@jupyter-widgets/controls",
      "model_module_version": "1.2.0",
      "model_name": "DescriptionStyleModel",
      "state": {
       "description_width": ""
      }
     },
     "3cc0cee9336549229c3852fa31e5bc81": {
      "model_module": "@jupyter-widgets/controls",
      "model_module_version": "1.2.0",
      "model_name": "ToggleButtonsModel",
      "state": {
       "_options_labels": [
        "Slow",
        "Regular",
        "Fast"
       ],
       "button_style": "",
       "description": "Speed:",
       "icons": [],
       "index": 0,
       "layout": "IPY_MODEL_c1ac28b17e7c4c54bf0b7af3e5b5dda4",
       "style": "IPY_MODEL_f12c4eb8841647a3bf06a090a7a6a05c",
       "tooltips": [
        "Description of slow",
        "Description of regular",
        "Description of fast"
       ]
      }
     },
     "3e8b3f81de474e9196b2e745ff0450cc": {
      "model_module": "@jupyter-widgets/controls",
      "model_module_version": "1.2.0",
      "model_name": "BoundedFloatTextModel",
      "state": {
       "description": "Text:",
       "layout": "IPY_MODEL_0e6fd20a78704cf1b1168d784ca69c10",
       "max": 10,
       "style": "IPY_MODEL_0c14ac06fdcd495cb8b4168e4ce74791",
       "value": 7.5
      }
     },
     "408bdb33e5304a9d8b48296328655655": {
      "model_module": "@jupyter-widgets/controls",
      "model_module_version": "1.2.0",
      "model_name": "DescriptionStyleModel",
      "state": {
       "description_width": ""
      }
     },
     "4328b24fd8c849c799194ac7fdf9c667": {
      "model_module": "@jupyter-widgets/controls",
      "model_module_version": "1.2.0",
      "model_name": "SliderStyleModel",
      "state": {
       "description_width": ""
      }
     },
     "4367dbbc3bd444f5a61e59984697d7dd": {
      "model_module": "@jupyter-widgets/controls",
      "model_module_version": "1.2.0",
      "model_name": "DescriptionStyleModel",
      "state": {
       "description_width": ""
      }
     },
     "4393af9d013540a894d077b106b7ed7c": {
      "model_module": "@jupyter-widgets/controls",
      "model_module_version": "1.2.0",
      "model_name": "DescriptionStyleModel",
      "state": {
       "description_width": ""
      }
     },
     "43bfa5f4411748ba986522136c2dd3ed": {
      "model_module": "@jupyter-widgets/controls",
      "model_module_version": "1.2.0",
      "model_name": "FloatSliderModel",
      "state": {
       "layout": "IPY_MODEL_b46d24f4a773480f9f4d52d982df0395",
       "step": 0.1,
       "style": "IPY_MODEL_570f32666922477ea004862e692ed5b2"
      }
     },
     "452da6997ab141dd9441ef9a75724a5f": {
      "model_module": "@jupyter-widgets/controls",
      "model_module_version": "1.2.0",
      "model_name": "SliderStyleModel",
      "state": {
       "description_width": ""
      }
     },
     "462b4adfb3234f95b765c7ad3196618c": {
      "model_module": "@jupyter-widgets/base",
      "model_module_version": "1.0.0",
      "model_name": "LayoutModel",
      "state": {}
     },
     "4991dbc08f994dfeac42c63d04d662cd": {
      "model_module": "@jupyter-widgets/controls",
      "model_module_version": "1.2.0",
      "model_name": "BoundedIntTextModel",
      "state": {
       "description": "Text:",
       "layout": "IPY_MODEL_462b4adfb3234f95b765c7ad3196618c",
       "max": 10,
       "style": "IPY_MODEL_1c28dfb19ef24f5ea01953755c92983a",
       "value": 7
      }
     },
     "4a08c392db9c48b69ac23e4f99be2bad": {
      "model_module": "@jupyter-widgets/controls",
      "model_module_version": "1.2.0",
      "model_name": "FloatSliderModel",
      "state": {
       "continuous_update": false,
       "description": "Test:",
       "layout": "IPY_MODEL_fb39df51f8624c6e999df7a0b2389836",
       "max": 10,
       "orientation": "vertical",
       "readout_format": ".1f",
       "step": 0.1,
       "style": "IPY_MODEL_4328b24fd8c849c799194ac7fdf9c667",
       "value": 7.5
      }
     },
     "4aa049b48fb94845a6f27ff87e772530": {
      "model_module": "@jupyter-widgets/base",
      "model_module_version": "1.0.0",
      "model_name": "LayoutModel",
      "state": {}
     },
     "4b6a5494401c4fa39cc7f7bfda4064c6": {
      "model_module": "@jupyter-widgets/base",
      "model_module_version": "1.0.0",
      "model_name": "LayoutModel",
      "state": {}
     },
     "4cb9e3c90052461781bfff421e679019": {
      "model_module": "@jupyter-widgets/base",
      "model_module_version": "1.0.0",
      "model_name": "LayoutModel",
      "state": {}
     },
     "4de5e8127c9c45e3aac77cc56c61b812": {
      "model_module": "@jupyter-widgets/controls",
      "model_module_version": "1.2.0",
      "model_name": "LabelModel",
      "state": {
       "layout": "IPY_MODEL_e06079f2cc5742c798ed3583d4f54e8d",
       "style": "IPY_MODEL_70413a62f5cd45039e6179d1e66b6de2",
       "value": "2"
      }
     },
     "4e6a0f07ff4d4c25ae80ddc7601af74a": {
      "model_module": "@jupyter-widgets/base",
      "model_module_version": "1.0.0",
      "model_name": "LayoutModel",
      "state": {}
     },
     "50cc62a2baeb42fba96f2765a54ada65": {
      "model_module": "@jupyter-widgets/base",
      "model_module_version": "1.0.0",
      "model_name": "LayoutModel",
      "state": {}
     },
     "50d9e24c833346b7bf67fee4aeec5ea2": {
      "model_module": "@jupyter-widgets/controls",
      "model_module_version": "1.2.0",
      "model_name": "FloatSliderModel",
      "state": {
       "continuous_update": false,
       "description": "Test:",
       "layout": "IPY_MODEL_b0fe151dc4604f2e99cc9686a353625c",
       "max": 10,
       "readout_format": ".1f",
       "step": 0.1,
       "style": "IPY_MODEL_361b6ec636734d8ab52a60b614dbff85",
       "value": 7.5
      }
     },
     "521a331816614772b781a3998c0681f1": {
      "model_module": "@jupyter-widgets/base",
      "model_module_version": "1.0.0",
      "model_name": "LayoutModel",
      "state": {}
     },
     "5329e034ae634462b83588ae839b609b": {
      "model_module": "@jupyter-widgets/base",
      "model_module_version": "1.0.0",
      "model_name": "LayoutModel",
      "state": {}
     },
     "570f32666922477ea004862e692ed5b2": {
      "model_module": "@jupyter-widgets/controls",
      "model_module_version": "1.2.0",
      "model_name": "SliderStyleModel",
      "state": {
       "description_width": ""
      }
     },
     "590582f335f74b34a0c2466874219ef8": {
      "model_module": "@jupyter-widgets/base",
      "model_module_version": "1.0.0",
      "model_name": "LayoutModel",
      "state": {}
     },
     "59507f8ecd2545adb7e9624ad9419b34": {
      "model_module": "@jupyter-widgets/base",
      "model_module_version": "1.0.0",
      "model_name": "LayoutModel",
      "state": {}
     },
     "598be136be1b4959862c859a1f3485e6": {
      "model_module": "@jupyter-widgets/base",
      "model_module_version": "1.0.0",
      "model_name": "LayoutModel",
      "state": {}
     },
     "5fbcd2cc823541b2bce28459e03fc164": {
      "model_module": "@jupyter-widgets/controls",
      "model_module_version": "1.2.0",
      "model_name": "DescriptionStyleModel",
      "state": {
       "description_width": ""
      }
     },
     "6023b4b157f24d04bbd7026deddb3590": {
      "model_module": "@jupyter-widgets/controls",
      "model_module_version": "1.2.0",
      "model_name": "IntSliderModel",
      "state": {
       "continuous_update": false,
       "description": "Test:",
       "layout": "IPY_MODEL_2f1d22ca7a54410ea3e3acf1e28c0149",
       "max": 10,
       "style": "IPY_MODEL_388125fb52124c0d9451dc1a04fc72de",
       "value": 7
      }
     },
     "603ab51b316142ea90cd24c6b7d56654": {
      "model_module": "@jupyter-widgets/controls",
      "model_module_version": "1.2.0",
      "model_name": "LabelModel",
      "state": {
       "layout": "IPY_MODEL_368dbeb0df6a4e02bdb77e7d90ffe42f",
       "style": "IPY_MODEL_3c580ac4065140af9297e34269b0a8ca",
       "value": "1"
      }
     },
     "626d1fe42cf54250b14c72030da9544f": {
      "model_module": "@jupyter-widgets/controls",
      "model_module_version": "1.2.0",
      "model_name": "DatePickerModel",
      "state": {
       "description": "Pick a Date",
       "disabled": false,
       "layout": "IPY_MODEL_8676de1131a4454c926f1fbd15f1eff1",
       "style": "IPY_MODEL_a38ef1ff7d2f4b4ba0cb19d0fe91e417"
      }
     },
     "647ce30621694edea7eedcebc1a4ca07": {
      "model_module": "@jupyter-widgets/controls",
      "model_module_version": "1.2.0",
      "model_name": "DescriptionStyleModel",
      "state": {
       "description_width": ""
      }
     },
     "649faa4505014c29aef8a88ff337d739": {
      "model_module": "@jupyter-widgets/base",
      "model_module_version": "1.0.0",
      "model_name": "LayoutModel",
      "state": {}
     },
     "6694b4c956c94f10bb21892c8f080849": {
      "model_module": "@jupyter-widgets/controls",
      "model_module_version": "1.2.0",
      "model_name": "FloatProgressModel",
      "state": {
       "bar_style": "info",
       "description": "Loading:",
       "layout": "IPY_MODEL_211e893037b54ddbbef162dd31a9d36d",
       "max": 10,
       "style": "IPY_MODEL_829c205aa47f49fda466205f5a185761",
       "value": 7.5
      }
     },
     "6791d0616a254443956bd7b4eff2db88": {
      "model_module": "@jupyter-widgets/base",
      "model_module_version": "1.0.0",
      "model_name": "LayoutModel",
      "state": {}
     },
     "68f1b7541fdc4e12a211196d48c2d5a8": {
      "model_module": "@jupyter-widgets/controls",
      "model_module_version": "1.2.0",
      "model_name": "DescriptionStyleModel",
      "state": {
       "description_width": ""
      }
     },
     "69c638b0f4b2438295014812ea6556c4": {
      "model_module": "@jupyter-widgets/base",
      "model_module_version": "1.0.0",
      "model_name": "LayoutModel",
      "state": {}
     },
     "6c429a34cc3947bd8805bfc6429926d9": {
      "model_module": "@jupyter-widgets/controls",
      "model_module_version": "1.2.0",
      "model_name": "ButtonStyleModel",
      "state": {}
     },
     "6e5fa2c5de6f42fe8c29a35af09ff45f": {
      "model_module": "@jupyter-widgets/controls",
      "model_module_version": "1.2.0",
      "model_name": "FloatLogSliderModel",
      "state": {
       "description": "Log Slider",
       "layout": "IPY_MODEL_097a68c23efb4c61bbbb82ba48e0549f",
       "max": 10,
       "min": -10,
       "step": 0.2,
       "style": "IPY_MODEL_452da6997ab141dd9441ef9a75724a5f",
       "value": 10
      }
     },
     "70413a62f5cd45039e6179d1e66b6de2": {
      "model_module": "@jupyter-widgets/controls",
      "model_module_version": "1.2.0",
      "model_name": "DescriptionStyleModel",
      "state": {
       "description_width": ""
      }
     },
     "7111f164c7a8470b8ed790eee98f4126": {
      "model_module": "@jupyter-widgets/controls",
      "model_module_version": "1.2.0",
      "model_name": "SliderStyleModel",
      "state": {
       "description_width": ""
      }
     },
     "719a91ad9b9c4a2b8fed5aac7f200364": {
      "model_module": "@jupyter-widgets/base",
      "model_module_version": "1.0.0",
      "model_name": "LayoutModel",
      "state": {}
     },
     "725417ead4b84b85b4afa764702a5e2d": {
      "model_module": "@jupyter-widgets/controls",
      "model_module_version": "1.2.0",
      "model_name": "HTMLModel",
      "state": {
       "description": "Some HTML",
       "layout": "IPY_MODEL_649faa4505014c29aef8a88ff337d739",
       "placeholder": "Some HTML",
       "style": "IPY_MODEL_1e043e93733e418794a99a2e213b0d8b",
       "value": "Hello <b>World</b>"
      }
     },
     "7383e4d1c8084cf082f5e4791a380c5f": {
      "model_module": "@jupyter-widgets/controls",
      "model_module_version": "1.2.0",
      "model_name": "DescriptionStyleModel",
      "state": {
       "description_width": ""
      }
     },
     "73a073fa821f4620b842f08368e860dc": {
      "model_module": "@jupyter-widgets/controls",
      "model_module_version": "1.2.0",
      "model_name": "DescriptionStyleModel",
      "state": {
       "description_width": ""
      }
     },
     "7552d86f3549452f8d88ab7399bee1a2": {
      "model_module": "@jupyter-widgets/base",
      "model_module_version": "1.0.0",
      "model_name": "LayoutModel",
      "state": {}
     },
     "772ab383316748efbb1363a650177f97": {
      "model_module": "@jupyter-widgets/controls",
      "model_module_version": "1.2.0",
      "model_name": "DescriptionStyleModel",
      "state": {
       "description_width": ""
      }
     },
     "7d6aa23a60264dec8b342aac24cbffba": {
      "model_module": "@jupyter-widgets/controls",
      "model_module_version": "1.2.0",
      "model_name": "LabelModel",
      "state": {
       "layout": "IPY_MODEL_91428d748a434f43b70ee88cc3ce3a7d",
       "style": "IPY_MODEL_68f1b7541fdc4e12a211196d48c2d5a8",
       "value": "2"
      }
     },
     "7dfe3c9fef2545a99b83fa09c1bc5cee": {
      "model_module": "@jupyter-widgets/controls",
      "model_module_version": "1.2.0",
      "model_name": "LabelModel",
      "state": {
       "layout": "IPY_MODEL_8ff41dbcb13a4cc3b8e87a0d144f01dc",
       "style": "IPY_MODEL_f99fdfbb28ad4457a4431619c70b03ff",
       "value": "2"
      }
     },
     "80131bfe93e6434488968f70cd56238c": {
      "model_module": "@jupyter-widgets/controls",
      "model_module_version": "1.2.0",
      "model_name": "LabelModel",
      "state": {
       "layout": "IPY_MODEL_4aa049b48fb94845a6f27ff87e772530",
       "style": "IPY_MODEL_647ce30621694edea7eedcebc1a4ca07",
       "value": "1"
      }
     },
     "810babe4f24847559382264c058d3580": {
      "model_module": "@jupyter-widgets/base",
      "model_module_version": "1.0.0",
      "model_name": "LayoutModel",
      "state": {}
     },
     "819a3c463d45454591da1b07328d8ed7": {
      "model_module": "@jupyter-widgets/controls",
      "model_module_version": "1.2.0",
      "model_name": "VBoxModel",
      "state": {
       "children": [
        "IPY_MODEL_0eb54aa475c94763a8ca561d1d177635",
        "IPY_MODEL_235ccf5e1dd140549892a844083d3cc7"
       ],
       "layout": "IPY_MODEL_9fb998e3691a4aa592c1395643655b4a"
      }
     },
     "829c205aa47f49fda466205f5a185761": {
      "model_module": "@jupyter-widgets/controls",
      "model_module_version": "1.2.0",
      "model_name": "ProgressStyleModel",
      "state": {
       "description_width": ""
      }
     },
     "85877e6816b14ac69c094fff037e2a45": {
      "model_module": "@jupyter-widgets/controls",
      "model_module_version": "1.2.0",
      "model_name": "LinkModel",
      "state": {
       "source": [
        "IPY_MODEL_f0d608e9159c40819f3a28278e50a86b",
        "value"
       ],
       "target": [
        "IPY_MODEL_f03dbafe8b80415a81b3d0892e751ffa",
        "value"
       ]
      }
     },
     "8676de1131a4454c926f1fbd15f1eff1": {
      "model_module": "@jupyter-widgets/base",
      "model_module_version": "1.0.0",
      "model_name": "LayoutModel",
      "state": {}
     },
     "86ae8ef8b5634cc9a71172cdce6e45d7": {
      "model_module": "@jupyter-widgets/controls",
      "model_module_version": "1.2.0",
      "model_name": "DescriptionStyleModel",
      "state": {
       "description_width": ""
      }
     },
     "87cb382ded4e48fbbccbf47641e6a51d": {
      "model_module": "@jupyter-widgets/controls",
      "model_module_version": "1.2.0",
      "model_name": "ToggleButtonModel",
      "state": {
       "description": "Click me",
       "icon": "check",
       "layout": "IPY_MODEL_f3d3eeca0f6b46198f00d85afae40189",
       "style": "IPY_MODEL_3c016dca70f14eb49ef4468368d22077",
       "tooltip": "Description"
      }
     },
     "88103d76545a4600a047a2eb643ecaee": {
      "model_module": "@jupyter-widgets/base",
      "model_module_version": "1.0.0",
      "model_name": "LayoutModel",
      "state": {}
     },
     "88b19b16b0a64cd0a004c5e4bafbfa6d": {
      "model_module": "@jupyter-widgets/controls",
      "model_module_version": "1.2.0",
      "model_name": "DescriptionStyleModel",
      "state": {
       "description_width": ""
      }
     },
     "8aaa1bf7aa954c5d92b5c9614659515e": {
      "model_module": "@jupyter-widgets/controls",
      "model_module_version": "1.2.0",
      "model_name": "SelectModel",
      "state": {
       "_options_labels": [
        "Linux",
        "Windows",
        "OSX"
       ],
       "description": "OS:",
       "index": 2,
       "layout": "IPY_MODEL_efa1bd74ea5749059aa2472e7825c10e",
       "style": "IPY_MODEL_88b19b16b0a64cd0a004c5e4bafbfa6d"
      }
     },
     "8b8aab2649904ed092ec59a211f600c9": {
      "model_module": "@jupyter-widgets/base",
      "model_module_version": "1.0.0",
      "model_name": "LayoutModel",
      "state": {}
     },
     "8da9e65402e34b79a5747ef5a3bc9397": {
      "model_module": "@jupyter-widgets/base",
      "model_module_version": "1.0.0",
      "model_name": "LayoutModel",
      "state": {}
     },
     "8e82e9c6d6934dd1be369e58faf27d51": {
      "model_module": "@jupyter-widgets/base",
      "model_module_version": "1.0.0",
      "model_name": "LayoutModel",
      "state": {}
     },
     "8fdeea1ac9a84617a59f20ae74b2f774": {
      "model_module": "@jupyter-widgets/controls",
      "model_module_version": "1.2.0",
      "model_name": "IntSliderModel",
      "state": {
       "layout": "IPY_MODEL_719a91ad9b9c4a2b8fed5aac7f200364",
       "style": "IPY_MODEL_7111f164c7a8470b8ed790eee98f4126"
      }
     },
     "8ff41dbcb13a4cc3b8e87a0d144f01dc": {
      "model_module": "@jupyter-widgets/base",
      "model_module_version": "1.0.0",
      "model_name": "LayoutModel",
      "state": {}
     },
     "906faf4892034844a1934946128c5f15": {
      "model_module": "@jupyter-widgets/controls",
      "model_module_version": "1.2.0",
      "model_name": "LabelModel",
      "state": {
       "layout": "IPY_MODEL_4cb9e3c90052461781bfff421e679019",
       "style": "IPY_MODEL_408bdb33e5304a9d8b48296328655655",
       "value": "0"
      }
     },
     "90a874d432d944df85db3ef7d54fcf7b": {
      "model_module": "@jupyter-widgets/controls",
      "model_module_version": "1.2.0",
      "model_name": "ValidModel",
      "state": {
       "description": "Valid!",
       "layout": "IPY_MODEL_da7984e498e346b4a73cdad17f7f8f9c",
       "style": "IPY_MODEL_fde9b3aaa0c04bf98e8aeda78ede05a5"
      }
     },
     "91428d748a434f43b70ee88cc3ce3a7d": {
      "model_module": "@jupyter-widgets/base",
      "model_module_version": "1.0.0",
      "model_name": "LayoutModel",
      "state": {}
     },
     "91af6e2dd3cd49df95f513cf2402f9cb": {
      "model_module": "@jupyter-widgets/controls",
      "model_module_version": "1.2.0",
      "model_name": "DescriptionStyleModel",
      "state": {
       "description_width": ""
      }
     },
     "91ed9917c1f84bd890c071bf40ffbbf8": {
      "model_module": "@jupyter-widgets/controls",
      "model_module_version": "1.2.0",
      "model_name": "DropdownModel",
      "state": {
       "_options_labels": [
        "One",
        "Two",
        "Three"
       ],
       "description": "Number:",
       "index": 1,
       "layout": "IPY_MODEL_8e82e9c6d6934dd1be369e58faf27d51",
       "style": "IPY_MODEL_cdd60538466b44c79554f5eb8a9846d0"
      }
     },
     "9207e414a219424c9c2074a4d4caaa2d": {
      "model_module": "@jupyter-widgets/base",
      "model_module_version": "1.0.0",
      "model_name": "LayoutModel",
      "state": {}
     },
     "92e68368d16d4c308f7d36e215a9514f": {
      "model_module": "@jupyter-widgets/controls",
      "model_module_version": "1.2.0",
      "model_name": "DescriptionStyleModel",
      "state": {
       "description_width": ""
      }
     },
     "9439a63b1b07464ab7a26b1354bdc588": {
      "model_module": "@jupyter-widgets/base",
      "model_module_version": "1.0.0",
      "model_name": "LayoutModel",
      "state": {}
     },
     "957d6891fcc14afebbe6345d6f40f7e7": {
      "model_module": "@jupyter-widgets/controls",
      "model_module_version": "1.2.0",
      "model_name": "SelectionRangeSliderModel",
      "state": {
       "_model_name": "SelectionRangeSliderModel",
       "_options_labels": [
        "Jan",
        "Feb",
        "Mar",
        "Apr",
        "May",
        "Jun",
        "Jul",
        "Aug",
        "Sep",
        "Oct",
        "Nov",
        "Dec"
       ],
       "_view_name": "SelectionRangeSliderView",
       "description": "Months (2015)",
       "index": [
        0,
        11
       ],
       "layout": "IPY_MODEL_e11fb1bebb8e4cf68d52584dd7d0be41",
       "style": "IPY_MODEL_cd6a7a46ee744c6982ad36753dbc20c2"
      }
     },
     "961cd58299644b9e94d2a0ebc5a5bf79": {
      "model_module": "@jupyter-widgets/base",
      "model_module_version": "1.0.0",
      "model_name": "LayoutModel",
      "state": {}
     },
     "966743239d2f4608be191a9c3a46cbd4": {
      "model_module": "@jupyter-widgets/controls",
      "model_module_version": "1.2.0",
      "model_name": "IntTextModel",
      "state": {
       "description": "Any:",
       "layout": "IPY_MODEL_59507f8ecd2545adb7e9624ad9419b34",
       "step": 1,
       "style": "IPY_MODEL_4393af9d013540a894d077b106b7ed7c",
       "value": 7
      }
     },
     "9706b995ac1046efb4784ebaf8233d1b": {
      "model_module": "@jupyter-widgets/controls",
      "model_module_version": "1.2.0",
      "model_name": "DescriptionStyleModel",
      "state": {
       "description_width": ""
      }
     },
     "9a55502eb1514dd98ab3e8974dcbfd7d": {
      "model_module": "@jupyter-widgets/base",
      "model_module_version": "1.0.0",
      "model_name": "LayoutModel",
      "state": {}
     },
     "9d74929519074259a4316ba011e92fa6": {
      "model_module": "@jupyter-widgets/controls",
      "model_module_version": "1.2.0",
      "model_name": "TabModel",
      "state": {
       "_titles": {
        "0": "0",
        "1": "1",
        "2": "2",
        "3": "3",
        "4": "4"
       },
       "children": [
        "IPY_MODEL_dd595b56399f4c9bb03b70e6e9932e8c",
        "IPY_MODEL_b49082b64ce14b4cb79c7006cac57662",
        "IPY_MODEL_ded415ef57e648628158af1c74e95354",
        "IPY_MODEL_c3ebde2a869c406fb43cc3c638be5a14",
        "IPY_MODEL_1295a54fe0354b6b9c1071bfe067c982"
       ],
       "layout": "IPY_MODEL_4b6a5494401c4fa39cc7f7bfda4064c6",
       "selected_index": 3
      }
     },
     "9d892fd421b243a8ad33aab43314b3a2": {
      "model_module": "@jupyter-widgets/controls",
      "model_module_version": "1.2.0",
      "model_name": "SelectionSliderModel",
      "state": {
       "_options_labels": [
        "scrambled",
        "sunny side up",
        "poached",
        "over easy"
       ],
       "continuous_update": false,
       "description": "I like my eggs ...",
       "index": 1,
       "layout": "IPY_MODEL_a72df4da99da4e3293fceb5a38522ae2",
       "style": "IPY_MODEL_3c6bc9c49dc945bc8d52835da8df1914"
      }
     },
     "9fb998e3691a4aa592c1395643655b4a": {
      "model_module": "@jupyter-widgets/base",
      "model_module_version": "1.0.0",
      "model_name": "LayoutModel",
      "state": {}
     },
     "9fee0eb650fa419bad57dd37cec4e994": {
      "model_module": "@jupyter-widgets/controls",
      "model_module_version": "1.2.0",
      "model_name": "LabelModel",
      "state": {
       "layout": "IPY_MODEL_07fdb82fa08a4d57923b927afcf64530",
       "style": "IPY_MODEL_df7eb1ebb3494a7ab27a3423c11c804a",
       "value": "The $m$ in $E=mc^2$:"
      }
     },
     "a0d2fe72bd73435382290ed298a63e5a": {
      "model_module": "@jupyter-widgets/controls",
      "model_module_version": "1.2.0",
      "model_name": "DescriptionStyleModel",
      "state": {
       "description_width": ""
      }
     },
     "a1d1309305174adfa98aea4100f09952": {
      "model_module": "@jupyter-widgets/controls",
      "model_module_version": "1.2.0",
      "model_name": "DescriptionStyleModel",
      "state": {
       "description_width": ""
      }
     },
     "a38ef1ff7d2f4b4ba0cb19d0fe91e417": {
      "model_module": "@jupyter-widgets/controls",
      "model_module_version": "1.2.0",
      "model_name": "DescriptionStyleModel",
      "state": {
       "description_width": ""
      }
     },
     "a3c6c65f82cb49b5ad0493fd1dd4bac3": {
      "buffers": [
       {
        "data": "iVBORw0KGgoAAAANSUhEUgAAATIAAAGxCAYAAADh4jqzAAAKQWlDQ1BJQ0MgUHJvZmlsZQAASA2dlndUU9kWh8+9N73QEiIgJfQaegkg0jtIFQRRiUmAUAKGhCZ2RAVGFBEpVmRUwAFHhyJjRRQLg4Ji1wnyEFDGwVFEReXdjGsJ7601896a/cdZ39nnt9fZZ+9917oAUPyCBMJ0WAGANKFYFO7rwVwSE8vE9wIYEAEOWAHA4WZmBEf4RALU/L09mZmoSMaz9u4ugGS72yy/UCZz1v9/kSI3QyQGAApF1TY8fiYX5QKUU7PFGTL/BMr0lSkyhjEyFqEJoqwi48SvbPan5iu7yZiXJuShGlnOGbw0noy7UN6aJeGjjAShXJgl4GejfAdlvVRJmgDl9yjT0/icTAAwFJlfzOcmoWyJMkUUGe6J8gIACJTEObxyDov5OWieAHimZ+SKBIlJYqYR15hp5ejIZvrxs1P5YjErlMNN4Yh4TM/0tAyOMBeAr2+WRQElWW2ZaJHtrRzt7VnW5mj5v9nfHn5T/T3IevtV8Sbsz55BjJ5Z32zsrC+9FgD2JFqbHbO+lVUAtG0GQOXhrE/vIADyBQC03pzzHoZsXpLE4gwnC4vs7GxzAZ9rLivoN/ufgm/Kv4Y595nL7vtWO6YXP4EjSRUzZUXlpqemS0TMzAwOl89k/fcQ/+PAOWnNycMsnJ/AF/GF6FVR6JQJhIlou4U8gViQLmQKhH/V4X8YNicHGX6daxRodV8AfYU5ULhJB8hvPQBDIwMkbj96An3rWxAxCsi+vGitka9zjzJ6/uf6Hwtcim7hTEEiU+b2DI9kciWiLBmj34RswQISkAd0oAo0gS4wAixgDRyAM3AD3iAAhIBIEAOWAy5IAmlABLJBPtgACkEx2AF2g2pwANSBetAEToI2cAZcBFfADXALDIBHQAqGwUswAd6BaQiC8BAVokGqkBakD5lC1hAbWgh5Q0FQOBQDxUOJkBCSQPnQJqgYKoOqoUNQPfQjdBq6CF2D+qAH0CA0Bv0BfYQRmALTYQ3YALaA2bA7HAhHwsvgRHgVnAcXwNvhSrgWPg63whfhG/AALIVfwpMIQMgIA9FGWAgb8URCkFgkAREha5EipAKpRZqQDqQbuY1IkXHkAwaHoWGYGBbGGeOHWYzhYlZh1mJKMNWYY5hWTBfmNmYQM4H5gqVi1bGmWCesP3YJNhGbjS3EVmCPYFuwl7ED2GHsOxwOx8AZ4hxwfrgYXDJuNa4Etw/XjLuA68MN4SbxeLwq3hTvgg/Bc/BifCG+Cn8cfx7fjx/GvyeQCVoEa4IPIZYgJGwkVBAaCOcI/YQRwjRRgahPdCKGEHnEXGIpsY7YQbxJHCZOkxRJhiQXUiQpmbSBVElqIl0mPSa9IZPJOmRHchhZQF5PriSfIF8lD5I/UJQoJhRPShxFQtlOOUq5QHlAeUOlUg2obtRYqpi6nVpPvUR9Sn0vR5Mzl/OX48mtk6uRa5Xrl3slT5TXl3eXXy6fJ18hf0r+pvy4AlHBQMFTgaOwVqFG4bTCPYVJRZqilWKIYppiiWKD4jXFUSW8koGStxJPqUDpsNIlpSEaQtOledK4tE20Otpl2jAdRzek+9OT6cX0H+i99AllJWVb5SjlHOUa5bPKUgbCMGD4M1IZpYyTjLuMj/M05rnP48/bNq9pXv+8KZX5Km4qfJUilWaVAZWPqkxVb9UU1Z2qbapP1DBqJmphatlq+9Uuq43Pp893ns+dXzT/5PyH6rC6iXq4+mr1w+o96pMamhq+GhkaVRqXNMY1GZpumsma5ZrnNMe0aFoLtQRa5VrntV4wlZnuzFRmJbOLOaGtru2nLdE+pN2rPa1jqLNYZ6NOs84TXZIuWzdBt1y3U3dCT0svWC9fr1HvoT5Rn62fpL9Hv1t/ysDQINpgi0GbwaihiqG/YZ5ho+FjI6qRq9Eqo1qjO8Y4Y7ZxivE+41smsImdSZJJjclNU9jU3lRgus+0zwxr5mgmNKs1u8eisNxZWaxG1qA5wzzIfKN5m/krCz2LWIudFt0WXyztLFMt6ywfWSlZBVhttOqw+sPaxJprXWN9x4Zq42Ozzqbd5rWtqS3fdr/tfTuaXbDdFrtOu8/2DvYi+yb7MQc9h3iHvQ732HR2KLuEfdUR6+jhuM7xjOMHJ3snsdNJp9+dWc4pzg3OowsMF/AX1C0YctFx4bgccpEuZC6MX3hwodRV25XjWuv6zE3Xjed2xG3E3dg92f24+ysPSw+RR4vHlKeT5xrPC16Il69XkVevt5L3Yu9q76c+Oj6JPo0+E752vqt9L/hh/QL9dvrd89fw5/rX+08EOASsCegKpARGBFYHPgsyCRIFdQTDwQHBu4IfL9JfJFzUFgJC/EN2hTwJNQxdFfpzGC4sNKwm7Hm4VXh+eHcELWJFREPEu0iPyNLIR4uNFksWd0bJR8VF1UdNRXtFl0VLl1gsWbPkRoxajCCmPRYfGxV7JHZyqffS3UuH4+ziCuPuLjNclrPs2nK15anLz66QX8FZcSoeGx8d3xD/iRPCqeVMrvRfuXflBNeTu4f7kufGK+eN8V34ZfyRBJeEsoTRRJfEXYljSa5JFUnjAk9BteB1sl/ygeSplJCUoykzqdGpzWmEtPi000IlYYqwK10zPSe9L8M0ozBDuspp1e5VE6JA0ZFMKHNZZruYjv5M9UiMJJslg1kLs2qy3mdHZZ/KUcwR5vTkmuRuyx3J88n7fjVmNXd1Z752/ob8wTXuaw6thdauXNu5Tnddwbrh9b7rj20gbUjZ8MtGy41lG99uit7UUaBRsL5gaLPv5sZCuUJR4b0tzlsObMVsFWzt3WazrWrblyJe0fViy+KK4k8l3JLr31l9V/ndzPaE7b2l9qX7d+B2CHfc3em681iZYlle2dCu4F2t5czyovK3u1fsvlZhW3FgD2mPZI+0MqiyvUqvakfVp+qk6oEaj5rmvep7t+2d2sfb17/fbX/TAY0DxQc+HhQcvH/I91BrrUFtxWHc4azDz+ui6rq/Z39ff0TtSPGRz0eFR6XHwo911TvU1zeoN5Q2wo2SxrHjccdv/eD1Q3sTq+lQM6O5+AQ4ITnx4sf4H++eDDzZeYp9qukn/Z/2ttBailqh1tzWibakNml7THvf6YDTnR3OHS0/m/989Iz2mZqzymdLz5HOFZybOZ93fvJCxoXxi4kXhzpXdD66tOTSna6wrt7LgZevXvG5cqnbvfv8VZerZ645XTt9nX297Yb9jdYeu56WX+x+aem172296XCz/ZbjrY6+BX3n+l37L972un3ljv+dGwOLBvruLr57/17cPel93v3RB6kPXj/Mejj9aP1j7OOiJwpPKp6qP6391fjXZqm99Oyg12DPs4hnj4a4Qy//lfmvT8MFz6nPK0a0RupHrUfPjPmM3Xqx9MXwy4yX0+OFvyn+tveV0auffnf7vWdiycTwa9HrmT9K3qi+OfrW9m3nZOjk03dp76anit6rvj/2gf2h+2P0x5Hp7E/4T5WfjT93fAn88ngmbWbm3/eE8/syOll+AAAACXBIWXMAABcSAAAXEgFnn9JSAAAB1WlUWHRYTUw6Y29tLmFkb2JlLnhtcAAAAAAAPHg6eG1wbWV0YSB4bWxuczp4PSJhZG9iZTpuczptZXRhLyIgeDp4bXB0az0iWE1QIENvcmUgNS40LjAiPgogICA8cmRmOlJERiB4bWxuczpyZGY9Imh0dHA6Ly93d3cudzMub3JnLzE5OTkvMDIvMjItcmRmLXN5bnRheC1ucyMiPgogICAgICA8cmRmOkRlc2NyaXB0aW9uIHJkZjphYm91dD0iIgogICAgICAgICAgICB4bWxuczp0aWZmPSJodHRwOi8vbnMuYWRvYmUuY29tL3RpZmYvMS4wLyI+CiAgICAgICAgIDx0aWZmOkNvbXByZXNzaW9uPjU8L3RpZmY6Q29tcHJlc3Npb24+CiAgICAgICAgIDx0aWZmOlBob3RvbWV0cmljSW50ZXJwcmV0YXRpb24+MjwvdGlmZjpQaG90b21ldHJpY0ludGVycHJldGF0aW9uPgogICAgICAgICA8dGlmZjpPcmllbnRhdGlvbj4xPC90aWZmOk9yaWVudGF0aW9uPgogICAgICA8L3JkZjpEZXNjcmlwdGlvbj4KICAgPC9yZGY6UkRGPgo8L3g6eG1wbWV0YT4KsOMy3QAAQABJREFUeAHtXQe4FEW2LhRzQsyCIigGBHNW5HpNmIVdAyZQXMOiu4hZDKiL4ZneGteE7qorCqu4a06AcUXBRUxgQgUDgjkj9Dt/7TtlTc90z8y9U8305T/fd293VzhV/ff0P6eqTp1pFYkYChEgAkQgxwgskOO+s+tEgAgQAYsAiYwfBCJABHKPAIks94+QN0AEiACJjJ8BIkAEco8AiSz3j5A3QASIAImMnwEiQARyjwCJLPePkDdABIgAiYyfASJABHKPAIks94+QN0AEiACJjJ8BIkAEco8AiSz3j5A3QASIAImMnwEiQARyjwCJLPePkDdABIgAiYyfASJABHKPAIks94+QN0AEiACJjJ8BIkAEco8AiSz3j5A3QASIAImMnwEiQARyjwCJLPePkDdABIgAiYyfASJABHKPAIks94+QN0AEiACJjJ8BIkAEco9A69B3MGLECDN06FAze/bs0E1RPxEgAnWOQLt27czw4cNN27Zta9tT/K5lSGlsbMTvZvKPGPAzwM+A/QyMHDmy5pQT3CKbM2eOZd4hQ4aYHj161JaFqY0IEIHcIDBw4EAzceJEM3fu3Jr3OTiRaY+7dOliGhoa9JJHIkAE5jME2rRpE+yOOdkfDFoqJgJEICsESGRZIc12iAARCIYAiSwYtFRMBIhAVgiQyLJCmu0QASIQDAESWTBoqZgIEIGsECCRZYU02yECRCAYAiSyYNBSMREgAlkhQCLLCmm2QwSIQDAESGTBoKViIkAEskKARJYV0myHCBCBYAiQyIJBS8VEgAhkhQCJLCuk2Q4RIALBECCRBYOWiokAEcgKARJZVkizHSJABIIhQCILBi0VEwEikBUCJLKskGY7RIAIBEOARBYMWiomAkQgKwRIZFkhzXaIABEIhgCJLBi0VEwEiEBWCJDIskKa7RABIhAMARJZMGipmAgQgawQIJFlhTTbIQJEIBgCJLJg0FIxESACWSFAIssKabZDBIhAMARIZMGgpWIiQASyQoBElhXSbIcIEIFgCJDIgkFLxUSACGSFAIksK6TZDhEgAsEQIJEFg5aKiQARyAoBEllWSLMdIkAEgiHQOphmKm4SAj/88INZbLHFmlQ3iiLTqlWriurOmTPHoK1vv/3WzJo1y3zyySdmjTXWMGuuuWZF9fNY6Ouvv7bYLrTQQk3q/k8//WS+++47Az3A65dffjEbb7yxWWKJJZqkj5VqhwCJrHZYNkvTjz/+aDbffHPz/vvvmxtvvNEccMABFevDC7X33nubF1980bz66qtmpZVWMmPGjDEPPPCAeeuttyxRff755wZ/eBFBYKhTSo466ihz4YUXmp133tnWBTHq3wILLODOkabXW221lfnb3/5mllpqKavyzjvvNMOHDzfvvvuubQ/lWrdubV/4LbbYwuy4447mN7/5TVnSRf9POeUU880335i11lrLHHTQQeawww4zCy+8cKmuF6XNnTvX3H333WbYsGFm3Lhx5quvvjILLrig2XLLLc3AgQPNfvvt5+p88cUX5rbbbjPjx483H3/8scUKeH355ZcWL5AYvijisswyy5jnn3/erLfeevEsXmeJgDycoNKjRw88/Ug+UEHbybvy5557zuIErPbcc097O/LyRLfeemskZJR6e0Iaru79998f+dfQV83fgAEDohEjRlRVB/qvu+4628eHH364orq77bZbNGPGjMT7EosnEmIs0rX99ttHQvqJ9TRDLM1o3333LarvYyGEbYsLqUfrr79+alm/nn8upBpNnz5dm+UxBYGQXMA5MvlU1oPgm18Fwz3Iqaeeavr162e6du1qLQvNjx9hOajMnDnTvPbaa3pZcPSHnThfZZVV7B+GlLBSzj33XHP++eebZZddtqBeuYu1117bCPnaYlOnTnXFMew688wzzeGHH271L7300i7voYceMo2NjQaWTilBP2CJxeWpp54yffv2LWkdaVkhFiOEZ0aNGqVJJY/XXHONTYc1BissLj5eyEP/gdmqq65qhPhM7969zYMPPmiv43V5nS0CHFpmi3dia/5waYUVVrDlRo4caY942TGsAsFgyBcXDEtVZs+ebc477zxzzDHHGLF47HCuTZs2Bn+XXXaZOf30021RsaDM0UcfrdUKjj6RYc4Mw0YMoTA0A+HqHyphSLXtttu64V7btm2dLrS3ww47uGsMZ++9915zxRVX2OEYhsFnn322ufjii10ZnMiXurnnnntsGoalRxxxhJk0aZJ54YUXbNpdd91lNtlkEzvstAneP9w/2sSQWkWsP9OrVy+z8sorm5dfftmMHTvWDr1B4JDll1/efPTRR+add94xmDtUvDD3teSSS9qhZfv27c17771nh8i2Ev/VFwIplmBNskKakzXpYJ0oeeyxx9zQRkjIDp/EInBp8qmJhGAisXiKenzBBRe4ckI6RfmacPPNN7tyaC9J5IV25QYNGpRUrGT6448/7urK3FHJMjJ3Fe211162nBBFhKGdL0I2TofMFbqsm266KVJMhFgiIR2XpydiZbm6Mi8X3XHHHZpVcPz0008jWeQoSCt1sdpqq1l9QtalsplWBQIhuYBDyzr5XvGHUYsvvri1fuQzUtA7DIH69+9fNKzyLTLUTRKdjEd+WjnfIuvUqVOSupLp/vARq6GlBEM23AcEw2hYW748+eST7lLLIQHngwcPtnnTpk0zjzzyiCuHEyxkYEiqMnToUGvJ6rV/XHHFFY1vPfp5/rliloaXX57n8wYBEtm8wb2o1TiR+SSGuSQMfyBPPPGEueWWWwrq+yuQaa4biyyyiKuX5oLgk5G+yK5imRN/Xumzzz5LLC0WkcvDKqovuEfIoosuaue6/LzTTjvN6NBbFkL8LCMWm3WLQOJ2221nTj755IL8plwoZml4NUUv69QWARJZbfFssrY4kcFdQQUvLuabVGCV6IIA0jCPpJJGZP48nF9H6+rRt/Bef/11m4y5J/hOYd4tTeDyoJJEZLCmLr/8clsM81CbbbaZVjHff/+9GT16tL1GuhKJFkD5Qw891F5i4t8XuFioYKHEJ1VNr/aomKXhVa1Olq89Ar++AbXXTY1VIOATE4YxvgWAIRpe3g033NBqBKH4E+T+S5ZGZL6Vpy9oqS76fUE7IBOUx4odfNROPPHEUtVsmt9GnMgmT55sfdSwCotzyJFHHllwr7DG1EKDv1kp2XTTTW0ycMAKpYqSbocOHcwee+yhyc066v2k4dWsBli5JgiQyGoCY/OVpFlkIDJYFxdddJFrCBbahx9+aK996y2NyH7++WdXH6txSeL3BWX8erieMmUKDiXFt8jQx4022sj+wapcd911zRlnnGHn/1C5oaHBXHrppQV6xA/OXcPNwRcMobG6+Oyzz7rkl156yZ6jXSVHOBbXwhqDYr33NLxcZ3gyzxD4dfwyz7rAhoGATx6YG/LJSSfNe/bsaed+nnnmGWu1YGL7hhtuMMstt5wDUa0Zl+Cd6EuJpDQLw7fI4HbRvXt367UPIgG5HHfccZ7WwlO1YJAKcpk4cWJBgY4dOxpZsTS77LKLwf3A094XePOrYI7rkksuMRjqYlsQMPL1oxyIbJ999rF5eu/qVqF6mnNUzNLwao5+1q0NAiSy2uDYbC0+kWEo5w8tfYfXs846y+y66662vb/+9a/mnHPOMViBU8ELnyT6UiIfK3xJ4hMZ/Lmw2FCp+BYZfK8w6Q4rS3WCBMWlo6Q6OPL6Q0XcS9r9QIlaZCBc+H/Bx833ISvZUBWJilkaXlWoY9FACHBoGQjYatXGiQxDI537AgnAURMCSwb7FSF4ya6//nq3ioc0OK0mib6UyE8jCCUdlNtggw1wqFi0z6iAoSX2XcIJFcNKCBYqlHxsgvcP5XyB9QfHV3jpY74MzsC4d98VAk6yaqXphve4O4evs9pzxSwNr2p1snztESCR1R7TJmn0yQNDS4hvlfn5mGdSwUZn3x8q7YXTlxJ1feJUXXr029K0So9+n3XYiA3fY2QTO44YJu6+++4l59leeeUV1wx2J8A6wyZueOKLo6159NFHrXf/22+/bWDtQeBbhx0CECwiQLBZHe3VQhSzNLxq0Q51NA8BElnz8KtZbf9FUZcDf57MJyhEulALRzz9jU8AtbDI/GFU0l7IpBv3+4xVRRWsdsKBFf5wWM2EZekPI1HOn0/DPsYkweop9luqqBuG7zyLlVW11LRcU45KZD7+TdHDOmERIJGFxbdi7T55qFXjk4JPdBh2+vNM6u2Oxnzn2Hjj8AVT8fVpmh79eS5sQq9G/D7HN2JjlwDm3HB/CFeEuT5YVCo+kcnWIE0uefTn7XQVE4sS3bp1s+UnTJhgjj/+eDckjyuBFQfLVq25eL5eK2ZpeGlZHucdApzsn3fYF7TsuwsokekRBeMvEvzKsGoJFwyQgkqam4DfRlyf1sdRh7Y4R2y0Aw880A4JsegA4tEjSBPDWliH2JgNZ1W/z75FBl0QkA3m9bARHJP7iJqBYSMcbdXbH7sJ/N0F/61Z+B9zZyoSAklPrTc/YpZBEN0CLhlXXXWVs2CR/o9//MNadPjyAFFj5TdJFLM0vJLqMj07BEhk2WGd2pJuu0EhnfPSISbS1DLAOQRkg72E+tL+N9UYuDckib+6CQ/6JPH3WoIMNNxNUnmkg3jgWe9bZLpAEa+HsD5YWUQAR5AQAhxi65EKQuSUE6xQYpgKIgKRg1yBGwgelp3uhABJIkIHhrZwpMX8mu8Hp07GSe0BMwwr1bUjqRzT5y0CHFrOW/xd67o6iAlyeKZD/JA9OrntKsjJIYccYmNiaRqssW222UYvi45wTlXxfc80TY86PNPrSo6wbuBZDzcIlc6dO+tp0REkrBFa4TsmkTlcGV2VdQkJJ34/QVAq8D3r06ePXtojrD3EDvNJDKuiCO+TJoqZfrmklWXePERAJkSDSsjQHUE7nrHyN998MxJHzsgPmyNDr0hiaEXiAZ/YGxnyRBKrLBILJUIIm3IiIaYjce6M5IVOLSqEGMnHMhJijcRajLp06RLhWSJ6rSw2RAivI5PrkcwzRRIfLBKryOkTiysSKyiSYa9LK3UiK5hWD9oRUokk/lqEqK3iAFyqeFGaLB7YviG6qxBpQb4MeyOE/UG/ZXho7wXt4A/3IwErIxn6FtQpdSErppGQmC1fKp9plSMQkgtaoRvycIMJtqFg+Ryx0/UbOFhjLVAx5qHgm+X7Z5W6TUzQlyuj9eBekTaXhnLQp+Uq1av6qzni44dN4quvvrp1z6imLspWct/YGYGFB7QFywqrntXcE6xN+K7pfFm1fWT5/yIQkgs4R1bnnzJ/zimtq9W8mOVIDO1AX7kJ97T+VJoHcvBXICutp+UquW8Mo9OG0qor6YhFDEp9I8A5svp+PuwdESACFSBAIqsAJBYhAkSgvhEgkdX382HviAARqAABElkFILEIESAC9Y0Aiay+nw97RwSIQAUIkMgqAIlFiAARqG8ESGT1/XzYOyJABCpAgERWAUgsQgSIQH0jQCKr7+fD3hEBIlABAiSyCkBiESJABOobARJZfT8f9o4IEIEKECCRVQASixABIlDfCJDI6vv5sHdEgAhUgACJrAKQWIQIEIH6RoBEVt/Ph70jAkSgAgRIZBWAxCJEgAjUNwIksvp+PuwdESACFSBAIqsAJBYhAkSgvhEgkdX382HviAARqAABElkFILEIESAC9Y0Aiay+nw97RwSIQAUIkMgqAIlFiAARqG8ESGT1/XzYOyJABCpAgERWAUgsQgSIQH0jQCKr7+fD3hEBIlABAiSyCkBiESJABOobARJZfT8f9o4IEIEKEGhdQZmaFBk0aJAZMmRITXRRCREgAvlDYOrUqcE6HZzIOnXqZMaOHWumTZsW7CaomAgQgfwgAE6otbSKRGqt1Nc3e/ZsM27cOIMjhQgQgfkbgXbt2pnOnTvXHITgRFbzHlMhESACRCCGACf7Y4DwkggQgfwhQCLL3zNjj4kAEYghQCKLAcJLIkAE8ocAiSx/z4w9JgJEIIYAiSwGCC+JABHIHwIksvw9M/aYCBCBGAIkshggvCQCRCB/CJDI8vfM2GMiQARiCJDIYoDwkggQgfwhQCLL3zNjj4kAEYghQCKLAcJLIkAE8ocAiSx/z4w9JgJEIIYAiSwGCC+JABHIHwLB45GNGDHCDB06lGF88vfZYI+JQM0RQBif4cOHm7Zt29ZWN+KRhZTGxkbEO+MfMeBngJ8B+xkYOXJkzSknuEU2Z84cy7wIc92jR4/asjC1EQEikBsEBg4caCZOnGjmzp1b8z4HJzLtcZcuXUxDQ4Ne8kgEiMB8hkCbNm2C3TEn+4NBS8VEgAhkhQCJLCuk2Q4RIALBECCRBYOWiokAEcgKARJZVkizHSJABIIhQCILBi0VEwEikBUCJLKskGY7RIAIBEOARBYMWiomAkQgKwRIZFkhzXaIABEIhgCJLBi0VEwEiEBWCJDIskKa7RABIhAMARJZMGipmAgQgawQIJFlhTTbIQJEIBgCJLJg0FIxESACWSFAIssKabZDBIhAMARIZMGgpWIiQASyQoBElhXSbIcIEIFgCJDIgkFLxUSACGSFAIksK6TZDhEgAsEQIJEFg5aKiQARyAoBEllWSLMdIkAEgiFAIgsGLRUTASKQFQIksqyQZjtEgAgEQ4BEFgxaKiYCRCArBEhkWSHNdogAEQiGAIksGLRUTASIQFYIkMiyQprtEAEiEAwBElkwaKmYCBCBrBAgkWWFNNshAkQgGAIksmDQUjERIAJZIUAiywpptkMEiEAwBFoH00zFdYnADz/8YBZbbLG67FuoTv3000/mu+++M19//bX55JNPzC+//GI23nhjs8QSS4RqknozRoAWWcaAV9PceeedZzbYYAPz9NNPV1PNlv3222/N9ttvb/bbbz8zZ84cm3bjjTea5ZZbzmyzzTYu7aGHHjINDQ1mvfXWM+3atTNbbbWVOfjgg81ZZ51lRo8eXXW7P/74o7n99ttNr169zFprrWUWX3xxs+KKK5o999zT3HXXXSX1XXHFFWaVVVYxSy+9tGnTpo1ZdtllTdu2bW1fV1hhBVt/pZVWMiuvvLLVOXLkSKfniy++MFdeeaXp27ev2WWXXcxmm21mOnXqZOuDsBdYYAGz6KKLWl0dO3Y0W2+9tenevbu91zfeeMPpAcH96U9/Mttuu63p2rWr2Xvvvc3VV19tic8V4kn9IhAFlh49ekRy99Hdd98duKWWp75z584WOyGzqm/uzDPPtHWB/XPPPWfry4vu0l566SWbtvrqq7s0lI3/denSJZIXOhJrpmwfXn311UhIoEiHr1OItUjP+uuvn1rHr49zITSrQyyrqNq6qmvhhReOpk+fbvVMmzYtUqw1X48LLrhgNHjw4Ojnn38u6jcTqkMgJBfQIpNPbL0KhkSQV155xbz22msVd3P27Nnm+uuvd+Vbt/7vDMKXX37p0mCxwZr54IMPXFqrVq3M2muvbVZbbTWDc8jrr79ujjvuOANr5v7773dl4yd/+ctfzOabb26EzOJZBdcjRowouhdYYJUKLKw//vGPtjj6//HHHxdV1b5rBiw9WHyrrrqqEeIzvXv3Ng8++KC9Rpl99tnHvPXWW1rcWn1CYPYa1uzQoUPNHnvsYeS1dWV4Ul8IcI6svp5HQW/at2/viObRRx+1L2FBgYSLhx9+2Hz22Wc2d5FFFjHdunWz52KFuBoYsoEIfHn55ZfNhhtuaJNAdBha3nHHHQZDuVmzZpm99trLXHvttebYY4/1q1nS9NNAAocccojZYost7DDxP//5jxGr0P4hD2374hPZ+eefb4d1mMcC8eof+oNh8XbbbWc6dOhgqy+//PLmo48+Mu+8844dKmNYij/MfS255JIG84HA8L333jNK5n67OAeu48ePt8kgPFxvueWWZubMmWbAgAFGRhI277HHHrNfKIqPTeS/+kGgOuOw+tIhzcnqe5OvGkcffbQbcgmJVNz5I4880tXbaaedXD2Z/3HpMicUyRyRu5ZPZCQWoCvrnwgxRssss4wti6HWE0884bKhR8jD6RGLLpo4caLL909mzJgRTZkyxU+y54ceeqitL5ZU9NVXXxXlNyVBrEqrE/ecJn369HF9v+6664qKXnrppZF8GUS4L1kwKMpnQuUIhOQCDi3r5zulqCebbLKJS/v3v//tzsudwCJTwZBI5ZtvvtFTOwmPYZovOpzy03C+6667WqsM5xhqnX766Ti1csIJJ1irCRewkDBkwwJFKYElJnNRRVlqkcHiglVUC1lqqaWsGiw2pIlO+MNa7devX1HRE0880chcmrXGyukqqsyEzBDg0DIzqKtvCKtrKhgqTp061ayxxhqaVPKIYZRMXru83Xff3Z03lcigQL5N7XANQ7xx48aZN9980+q98847nf5bb73VrLnmmu660hMlLyWfSuullcOQGrLQQgulFXNzbCBZrG6WEhAspb4RKPxKru++zne9W3fdde28kN64rDTqaeLxqaeecnlwf8DkvYoSGawPWF++RRafINc6egQhyAqmXloi07klJMKlw7f+XMEKTuCyAcF8lwwt7Tl8vt5//32DhYumiM4H+vdYSo9aiLC6MEdIyScCJLI6fm4gF0xuq8jck54mHn2fszixwJqC6BDJJ6+kYaU2NHfuXKPDMKRhRRWT+CoYYibJ999/b1cFn3/+eQOixQqs+rahjvYLOuE/BhKSOTlrfWLy/tNPP01SnZguMzc2TwktqSD8z1R22203c9RRR9nFC/RViV/zeaxfBEhk9ftsbM/84SXcMMoJXkAVf1iJVUC1fJTIfGul3AsPtwr/xYYl4xMZHGnjAlLFiimGjLAMYbVhiAqH03XWWceuJqKOrxeE6VthIEF/qBxvI+la/L5sFlYv0+Twww83ihMIE07DxxxzjO0r5u4wPzhs2LCCPqbpY968QYBENm9wr7jVHXfc0ZWdNGmSOy91gm04OneFOSKfBH2y0LkgkJuKTrjrdfwI9wMVuD9gi8/nn39uk2DNwfM+LiAgECDIKS5wmZBVQpusFhkuNtpoIyMriXZHAo433XST2XTTTePVy14rkZUjaPT9vvvuM5dccoltx5+ng9UId4z+/fvb+8VQl1KfCHCyvz6fi+sV/JawxUdcF+xkP8hK9wjC4gFJwMqBYMimpAELyd9T6ROZToTDz0oFQ7okQd2LL77YZcO/CsNSENqECRPsMBGEBXLzBdt8LrvsMgMrEQSBfsM3TZ171ddNiQxbqsaMGeOccX1d1Z4rkQGvcgIfs5NOOsn+oSzud/LkybavIFssoIB4L7zwQgPHX0r9IUAiq79nUtAjEIb4gpm///3v1rMchAGHzWeffdY0NDTYlx6Ehj2Eb7/9tqvrW3JIbA6RgcSUdLAfE57+EHVMxfmLL75YRGQgrkGDBiHbCSwcDNcgahkqkWEY6s/buUpNOFEiw6JBtQLSxZ5N/PUTlwzs3UQfK5mjrLYtlq8NAhxa1gbHoFqwGVoF82QYEv7ud7+z1heGP+JQajCX5A89GxsbtYo9KlngQgnEt8iSXAxgjWBTt8q5557rLL2ePXtqshHHUetJ7xISTvzFCGx7gvh9S6hWdbISmU/gVSuRCnDLUH8+XVFtih7WCYsAiSwsvjXRvvPOOzs9L7zwgrnhhhsKVhAx7Bk4cKCLVoEJblhtvvgvtA4t/Rczvm0IdeGSAGsQJAnB/BUsFBVYVti7CMFexXPOOUezSh5BwNjypKI+Zzr8072lmt+coxJZmkWGIS62RMGaTBJ8UWD4DMECBaU+ESCR1edzKegVNjuDRCCjRo0yJ598sj3HSqBOsmO1DSQHwTAzvrdQyQL56iQKB1sVDBl9QVgbWHXvvvuuTYbTKvYdxt00MEmuq5+wyuAJn0RImC+DhQdBHb0nndfDfs5aia58+gQe133aaaeZs88+24buwY6EUoIN42oxxucAS5Vn2rxBgHNk8wb3qluFiwDcHfyXHcSA1Ubf1wyKdSjkN+LPPSmR+W4NvuVyzz332IlvJR3ogQuCOo/6euF7hTk0kCt8ty6//HLz+OOP243lsArhRAvCxGZzxA1TwaZytch0qIttWP/85z+tLxk2tOMPK6M4on+wJCXskL3fpG1Qql/vN43I9t13XxvRA6R3wAEHmCeffNJG8IAOWHQgZsSEg+CLAZvmKXWKQOVbPptWMuRG0ab1KJ+1EFNMPkLuD3G4xJKxNyNk4tJRRtwJim7Sry+BE22+rD66emIhRYh75m8Ahy4hj0gIqEhfPGHIkCERdPh9TDqX1dRIXBmcCiG8iur5+sRx1dUvdSK7GqxOmbgvlW3ThMCi3/72t65tcdWIJMRPJEEhI7GCXTraFUJL1MOMyhAIyQX4Fg0qITsftON1plzmaiKN6IAXSywX10NEscBLiHS8uDKJ7/L0RKyaSCwxW0aGUzZZrKyCl9UnCpyD2GQBQVWUPYolVkQAcZ0yPItk5bVAlx+tI14+6VqszgId8QslKFlZjWcVXIPMZOEkEguuJBYylI5klTaS+b2CeryoHoGQXMChpbwpeRDMKZ1xxhl2yCYvacEwB3syMQzCNiGsZupQzb8vbPVBQEKEm0Yoa8hhhx1mJ+kR7BBzYvD4xzwQhqb4gx9YOYdSvw24fGAYiQCMt912m5GQPXZYiNVJePNDJzzpdWirdRHo8JZbbrH+aHDZwMID/rCSiiEdymMBA/N0mBdEH0vtJFB9OB5//PF2qLjDDjv4yUXn0I/FE2CBYSRWVTHBj2Ev5vCAucZzK6rMhLpBoBV4NWRv4Os0duxYO1GM+PGU5iEAz33MVcUn3aHVd5ZtXivZ11ZXEN+Jt7m9AB4gZ50vq0QfFirwpREn20rqskw6AiG5gBZZOvZ1lwvrK0nU4z8pv57Ta0lgep9NwUNdU1QHj/lAgO4X+XhO7CURIAIpCJDIUsBhFhEgAvlAgESWj+fEXhIBIpCCAIksBRxmEQEikA8ESGT5eE7sJREgAikIkMhSwGEWESAC+UCARJaP58ReEgEikIIAiSwFHGYRASKQDwRIZPl4TuwlESACKQiQyFLAYRYRIAL5QIBElo/nxF4SASKQggCJLAUcZhEBIpAPBEhk+XhO7CURIAIpCJDIUsBhFhEgAvlAgESWj+fEXhIBIpCCAIksBRxmEQEikA8ESGT5eE7sJREgAikIkMhSwGEWESAC+UCARJaP58ReEgEikIIAiSwFHGYRASKQDwRIZPl4TuwlESACKQiQyFLAYRYRIAL5QIBElo/nxF4SASKQggCJLAUcZhEBIpAPBEhk+XhO7CURIAIpCJDIUsBhFhEgAvlAgESWj+fEXhIBIpCCQOuUvJpmDRo0yAwZMqSmOqmMCBCB/CAwderUYJ0NTmSdOnUyY8eONdOmTQt2E1RMBIhAfhAAJ9RaWkUitVbq65s9e7YZN26cwZFCBIjA/I1Au3btTOfOnWsOQnAiq3mPqZAIEAEiEEOAk/0xQHhJBIhA/hAgkeXvmbHHRIAIxBAgkcUA4SURIAL5Q4BElr9nxh4TASIQQ4BEFgOEl0SACOQPARJZ/p4Ze0wEiEAMARJZDBBeEgEikD8ESGT5e2bsMREgAjEESGQxQHhJBIhA/hAgkeXvmbHHRIAIxBAgkcUA4SURIAL5Q4BElr9nxh4TASIQQ4BEFgOEl0SACOQPARJZ/p4Ze0wEiEAMgeCBFUeMGGGGDh3KeGQx4HlJBOZHBBCPbPjw4aZt27a1vX0EVgwpjY2NCNzIP2LAzwA/A/YzMHLkyJpTTnCLbM6cOZZ5Ea+/R48etWVhaiMCRCA3CAwcONBMnDjRzJ07t+Z9Dk5k2uMuXbqYhoYGveSRCBCB+QyBNm3aBLtjTvYHg5aKiQARyAoBEllWSLMdIkAEgiFAIgsGLRUTASKQFQIksqyQZjtEgAgEQ4BEFgxaKiYCRCArBEhkWSHNdogAEQiGAIksGLRUTASIQFYIkMiyQprtEAEiEAwBElkwaKmYCBCBrBAgkWWFNNshAkQgGAIksmDQUjERIAJZIUAiywpptkMEiEAwBEhkwaClYiJABLJCgESWFdJshwgQgWAIkMiCQUvFRIAIZIUAiSwrpNkOESACwRAgkQWDloqJABHICgESWVZIsx0iQASCIUAiCwYtFRMBIpAVAiSyrJBmO0SACARDgEQWDFoqJgJEICsESGRZIc12iAARCIYAiSwYtFRMBIhAVgiQyLJCmu0QASIQDAESWTBoqZgIEIGsECCRZYU02yECRCAYAiSyYNBSMREgAlkhQCLLCmm2QwSIQDAESGTBoKViIkAEskKARJYV0nXezi+//GK+/PLLqnsZRZGZO3du1fVYgQjUEgESWS3RzJmud99915xyyilmzTXXNIsuuqhZdtllzQorrGAGDBhgZsyYkXo3b7zxhjnyyCPN8ssvb5ZZZhnTq1cv88EHH5Ss89lnn5lrrrnGfPLJJyXz/cRXXnnF9OvXzwwePNiAXFXuv/9+869//UsvE4+zZ882V1xxhTn44IPNM888k1iOGS0MAflGDSo9evSIBLLo7rvvDtoOlVeHwEMPPRQtvfTS9tng+cT/2rVrF82cObOk0iuvvDJaZJFFiuoIEUavvvpqUZ29997bll155ZWjyZMnF+Vrwq233hotvPDCTu+NN95os1566aWoVatWNn3QoEFavOgohBltu+22rj7ugVI/CITkAlpkLeyLqZLbufrqq82ee+5pvv7668Ti06dPN6NGjSrKv+uuu8wf/vAH89NPP9m8BRb49SP0xRdfWL1fffWVqydkaB588EF7DYtsp512Mh9++KHLx4m8atYCgyX2888/uzxYZ5Dbb7/dlsH55Zdfbs4991ycFsibb75pttxyS/Pss8+6dNzD559/7q550nIR+PVT2HLvkXfmISBWjzn++OPNnDlzbCqGk0OGDDH33HOPueWWW0z//v2NWDI2b4011vBqGjN+/Hhz+OGHu7TTTz/dzqthSHnIIYfY9KlTpxYQzbhx4wqGiCCx3XbbzSjZ/fjjj6ZPnz7mggsucHr1REnIJyfkob833XSTFjOjR482W2+9tcFQOS6qI57O6xaGQGjDM6Q5GbrvLU3/Dz/8EK222mpu6NXQ0BCJlVR0mzI3FU2ZMqUg/fvvv4/at2/v6l500UUF+WJJRZtvvrnNX2ihhZzeq666ytWRV8edr7vuutF1110XdevWzaUhf8kll3TXJ5xwgm1jueWWc2mqY8EFF4wwzDzxxBOj1q1bu3yxEKPFFlvMXQthFvSTF/MOgZBcQIushX0xpd3Otdde64Z1Qmhm5MiRZqWVViqqIiRhOnfuXJA+fPhwM23aNJu2xx57mFNPPbUgX8jLWVWYcL/jjjts/qxZs1y53r17m2222cZeYyh47LHHmkmTJtlrmQMzZ555pnn66addee2bWlVLLLGEgRWIhQlYlBhmXnbZZc7iQ59ffvllO7yFEpSTeUCnjyctFwESWct9tgV3hhffH74NGzbMiKVTUCbtAquOKmeffbaeFhwx/7XhhhvaNAxhITqExTmGkBgG7r///rh0gpXS++67z5x//vkGQ02VFVdc0bp2iA1hkzDUxT3IQoVp06aNFrPHAw44wLz44otmgw02cHN/qE+ZPxBoPX/cJu8S80dqHW266aZ20r1SVDDPhfkxyFZbbWW22GKLxKp9+/Y1MuSzlhasI1hRKt99952RVUkD666xsdEuAkAf5uWUdNT6Qh1YZFhMgGUFgkN9iAyJzQsvvGAuvfRSuzgAEsO8m4rqUItO03lsuQiQyFrusy24s9dff91d//73v3fnlZw88sgjrljPnj3deakTDB9BZJAnn3zSyJyXK/btt9/acwwjjz76aPvnMv//xHfKVXKDDhCZ1kfRtdde29xwww3x6vZadWj9koWY2KIQ4NCyRT3O5JvxiQxuCtXIW2+95YrvvPPO7rzUSYcOHQyGgJAJEyYUENk333xj09P++S4hGHJClAwrqY/yqkPrI43SshEgkbXs5+vuzvfUV6JxmWVO3n77bVeia9eu7jzpBNYS5OOPP3YkhOtKiEjdMlBeRYkMvmtYSCgnpXSUq8P8fCNAIsv386u49z55+RZWJQp0tRLbkSpZBYQjKgRllYRw7Q8NcV1K1JpCnpJWNTpQRxcMtH6pdpjWshAgkbWs55l4N9hPqaIuD3pd7rjOOuvYIpWQGCbk4VoBWWuttQqIrFqLTHcN+ERWTodvjWl92xn+a9EIkMha9OP99ebWX399d3HzzTe780pONttsM1vs/fffd9ZOUj3ZH+lcLvbaay8DnzSVai0y+KZBqtHhW3RaX9vnseUiQCJruc+24M46duxoXR6QOHbsWOu3VVAg5WL77be3ufAJk83/iSVl54C5+OKLbT4swO7du7uJdyTq/sxEBZLhW1TisW+L+uRUTkep+mntMa9lIEAiaxnPsaK7QHgeFbhgYFWxlICw4NoAr3k4o8JHC75bkJNOOslO4tsL7x9C7iB0jobqgeMqhnY+CcGHrJz45UsRWTkdpeqXa5P5+UeARJb/Z1jxHUg4Het/hQofffSR2W677exGcX/IhwgWGBLCz8snLUTMALEgthiGmrDqVLBRHCR277332iQ4uar3vj+nhQ3q5aQUEVWjo1T9cm0yP/8IkMjy/wwrvgMQEULqqKMohoJHHHGEDagIb31428MPDFuAICgnMcTsOebYsLcRVhZIEBbaqquuarBLAMNWHXLCYkJgQxVtC9errLKKJice27Zt6/LU+lId6D9WTtOkVP208sxrGQiQyFrGc6z4LjB39cADDxSsJmJYiH2K2AfpWz8Yfvorfwj/gz2RSy21lG0PfmL+8BST69iIDotMRX3KcL3RRhtpcuJRV0ixtWnxxRe35VRHly5d7BanxMqSoWVRRgkwrTzzWggCoYN6hAzdEbrvLVm/OLlGBx10UCSk5ELeyEc6EuKKxPM/uu222xJvX3YJRAceeKCLEiukE8lwNHr00UdL1pFAiJGQWyQT8SXz/USJVxZJdI1IhrUuWdw5Ilk4iGTjuktLO/nzn/9s7yEeiiitDvPCIxCSC1qh+yE5GUMQzKdg6LHffvuFbIq6m4AAJvaxoRz+X/DXwkZrtbjKqUNdBErEEFOHgeXqMH/+RSAkF3DT+Pz7ubJ3Xir2WKWQoK6/Y6DSeixHBGqNAOfIao0o9REBIpA5AiSyzCFng0SACNQaARJZrRGlPiJABDJHgESWOeRskAgQgVojQCKrNaLURwSIQOYIkMgyh5wNEgEiUGsESGS1RpT6iAARyBwBElnmkLNBIkAEao0AiazWiFIfESACmSNAIssccjZIBIhArREgkdUaUeojAkQgcwRIZJlDzgaJABGoNQIkslojSn1EgAhkjgCJLHPI2SARIAK1RoBEVmtEqY8IEIHMESCRZQ45GyQCRKDWCJDIao0o9REBIpA5AiSyzCFng0SACNQaARJZrRGlPiJABDJHgESWOeRskAgQgVojQCKrNaLURwSIQOYIkMgyh5wNEgEiUGsESGS1RpT6iAARyBwBElnmkLNBIkAEao0AiazWiFIfESACmSNAIssccjZIBIhArREgkdUaUeojAkQgcwRaZ9XioEGDzJAhQ7Jqju0QASJQZwhMnTo1WI+CE1mnTp3M2LFjzbRp04LdBBUTASKQHwTACbWWVpFIrZX6+mbPnm3GjRtncKQQASIwfyPQrl0707lz55qDEJzIat5jKiQCRIAIxBDgZH8MEF4SASKQPwRIZPl7ZuwxESACMQRIZDFAeEkEiED+ECCR5e+ZscdEgAjEECCRxQDhJREgAvlDgESWv2fGHhMBIhBDgEQWA4SXRIAI5A8BEln+nhl7TASIQAwBElkMEF4SASKQPwRIZPl7ZuwxESACMQRIZDFAeEkEiED+ECCR5e+ZscdEgAjEECCRxQDhJREgAvlDgESWv2fGHhMBIhBDIHhgxREjRpihQ4cyHlkMeF4SgfkRAcQjGz58uGnbtm1tbx+BFUNKY2MjAjfyjxjwM8DPgP0MjBw5suaUE9wimzNnjmVexOvv0aNHbVmY2ogAEcgNAgMHDjQTJ040c+fOrXmfgxOZ9rhLly6moaFBL3kkAkRgPkOgTZs2we6Yk/3BoKViIkAEskKARJYV0myHCBCBYAiQyIJBS8VEgAhkhQCJLCuk2Q4RIALBECCRBYOWiokAEcgKARJZVkizHSJABIIhQCILBi0VEwEikBUCJLKskGY7RIAIBEOARBYMWiomAkQgKwRIZFkhzXaIABEIhgCJLBi0VEwEiEBWCJDIskKa7RABIhAMARJZMGipmAgQgawQIJFlhTTbIQJEIBgCJLJg0FIxESACWSGQWTyyrG6I7WSDgIT4NPhbYIGmfRf+8ssv5ttvvzUhY1TVGgkECf3hhx9sv2fNmmU++eQTs8Yaa5g111yz1k0V6HvrrbfMYostZtq3b1+QzotfEWjap/DX+i3+bPr06aZbt27myCOPtC9utTd8++232/r/+te/bNUrrrjCrLLKKmbppZe2L/Gyyy5r45cvt9xyZoUVVjArrriiWWmllczKK69s1lprLSNhgYuaBIHce++95ne/+51Ze+21bdl9993XphUVLpGAvvTt29fW3W677cyAAQPM6NGjK4rc+cYbb1gsll9+ebPMMsuYXr16mQ8++KBEK8VJ7777rjnllFPsi7/ooosa3DvuGe3PmDHDVRg3bpzp2bOn+fe//+3S4iefffaZ2WOPPcyoUaNc1ueff2423XRTiy36BpJEG8AW/VV8gS2eAfr+zTffuPpjxowxJ598sgGW3bt3N+uvv757VgsttJBp3bq1WWqppWxa165dzU477WSf0dFHH+104KQ5+BYokgvgveGGG9q+gDwpCQjUPHh2TKGEt7Zxuu++++5YTj4u77jjDhdr/p577qmq0/LBi+SFsvV32WUXW1deDqdPHknZc3npCtq8//77ow022CCxHtr5+OOPC+r4FxdffHFiXfRtwoQJfvGC8yuvvDJaZJFFiuoLWUSvvvpqQdn4xUMPPRQJeRfVVQzkRymimTNn2mq4B6Tvt99+cTX2evbs2ZF+rvbaay9XRn7oJlG/thM/Xnfddba+/CBG1XVVlxCx60Nz8HVKvJPf/OY3rl/yReDl5O9Un1kILoCVEVRCdj5ox/9f+bBhw9wH6be//W1VTYr15eruvvvutq5YQC5NX4SkowzbogsvvNC1+dJLL0WtWrUqqg9y8dM32mij6Ouvv3b19OSf//xnQV2QLIjSb18sj+jJJ5/UKu4Yf9HRN7+eDLGiL7/80pX3T6666qpowQUXLCjv19Xzm266yVZbb731bNktt9zSV+POjzvuOKcL5KXy+OOPu3TVmXYUazb68MMPbfWzzjqrZF0fV5yLJWf/cL/o37nnnhuJJWh1NAdfvQf/iC8VbV+sMj8rl+chuYBEVuYj8eijj7oPuAxVIpknKVPj1+xNNtnE1T377LNtBiwIfbnOP//8SH6MIRo/fnz0xBNPRP/4xz+im2++Ofrzn/8cyZA0mjp16q/K5Oyiiy5ydRdeeOEIOvEiyo85WOLCN50SRr9+/Qrq4mLrrbd29Q899NDoxx9/tHVleBbJ8MvlydCqoC4IVOZoXP7pp59u25MhZXTIIYe49BNOOKGgHi5uueUWl4/7hvUmP0QTwbpFXv/+/SNYY8gDEUHw0uJ69dVXt9f+P59w+vTp42dZHBVbmbeKnn32WWsp4vjAAw9EsK6vueYa+wey/umnnwrqyzRC9PLLL0dTpkyJZKgb/fzzz/aLRHX+5S9/KSgfv2gqvnE9eu1/VqodDaiOejqSyObh08AwTT/IOIJ0KhEQjF/vmWeesdVAIEjHN+1XX31ViSpX5o9//KPTCTIoJeuss44tA9LFEExl8uTJru5qq61mX1LNwxGkKfNLtl/XX3+9y/r+++8jmWR2dUGmvuBl33zzzW0+rDmZAHfZMjEeoS3FQX58piBfC8rEvyUPvVZ9MleoSfY4ePBgp2vHHXcsIqJ33nnH5Q8aNKigblMv8MWi/X/ssccS1TQV3ySFL7zwgmt35513TiqWq/SQRMbJfvmUpolODGuZ559/Xk9Tj4888ojLx4+RbrXVVvYak88QTEBjwr8aEQvKFT/mmGPcuZ68//77BitcEBnmGSFhzbKTxnoh1prB5LUvHTp0MGJ5mWnTppmjjjrKZeHHVJEGweT6qaee6vJwAj0XXHCBTRPiNGL1uPxrr73WCKHbayE0u3CBhYy4iBVpOnfu7JK1b/pTgvK2GiEm+0PPKLTZZpvZhQ2xSl0dnCi2OO/UqRMOzRZM7qssvvjielp0xKS8SjX4ap34UaxtmwRsxEKPZ/M6hgCJLAZIqUusYKm8+OKLepp6fOqpp1z+rrvuavCBhCh5+S+IK1jmRHXghYoTwqeffmpkYtitPGL1DuSh4pOaDNk0uei46qqrFqTJUMxd68vlEv7/BKt3WFmD3HrrrfYIElKCQ4LMNVrytpll/ilByTyfdXXYf//9DVZ7Idtss42RIahdPYyrUWyR3hR84/pwLfOPLlkJ1iV4J03F11PhTmUobPSLUIbuRuYMXR5PSiNAIiuNS0EqXBRUYLVUIj6RwZJRUavqo48+MjK0tMl4YWFNwaJJE32R4LoAgS+WDHeMzE3Z5XkZ9tr0HXbYwTz44IP2XP/5Fo+6gmhe0hFuEKoTFuUWW2yRVNS6cyBz0qRJRuaZDFwt1F0ApAqyq1SUyGTYajp27OhcUGSIZe8XrhWlRLFF3uuvv26LAFP4e/nuHaXqJqVpX5Cf5jPXFHyT2pR5QJuF533OOeckFWO6hwCJzAMj6dS3yGQuxMgkcVJRm46hmMw52XN8+OETpQInUAh0YMiJFwUvJhwr4fcEyypJlMhAfJA//OEPRlwVzP/+7/860oClhm9z+KP5gnsAKUBkdc00NjYaWXGzflggHQzf4qJWAdL9e4iXw3Xv3r1dskykOyJB4u9//3uXV8mJTx7ikmGr4MsE/U4b3im2qCBuENaagi74jAGXE088sZLmC8r4uPj9KigkF03BN64D1/Dnwx/kiCOOcM/MJvBfIgIkskRofs0Qvy1LNkiBFaTf9r+WKDzz59Fkib5gSOU7YOKn430rTCbW3XxUocb/XunQEn347rvvzBdffFFUDEQIB15xZTCwaFTwEt54442OCPCyyIKBdQqFZzqGm3jR1QJDPZ1vwzmsoTTBHBvIGCJuAwUYAYNqRAnbrwNn1HLiY4uy/v3jWlYjcahKfB1LLrlkYt2m4FtKmVpjsLr1vFQ5phUiQCIrxKPkFayqhoYGl4fhU5r4ZBAfUvlWg/h7GXEhMOL4aY8gHwzDksS3BGGVYTL9hhtuMOLGYWQ10WA+BX2F1Qiv/4033rjAwpOVPiOrp7YcrBSfHGBFXn755XYi/U9/+pPtwttvv+26Ak/2coJdBhDMF/lDOSW4cvU1X4fOeo3jmDFj7DNI20XgYwsrd88993T4yoqvm2fz9ZY794kszSKDnmrxjbctTsMG82MQLOaIW0q8CK+TEAi9fhtyyTV033398D8SDO2fbLNxWWIZRfAvkpfIpe22226urFg+Lh0ncBuAnu233976cBVklrk49thjnd4333yzZGks28PRU/t64IEHliyHRPjEvffee5HMmVkveiE2Ww9HuI+o64Rs70nU4WforoV99tknkuGu6wN8s6oReYld3UsuuSSSVVR3LcPxSF1Z4jqffvppVw5+ebUQ+PMplnCxqEbK4evrgi+g+h3CZ893Y/HL5fk8JBfQIpNPaSXiD61eeeUVVwUrhfj2xMqailoy2OgrTpKabI9qNWD4J75kBXnlLvzJbH81za+HCXlYaSriJOtcIDRNj7DeYC3BckE5nUPC0PW1114z4pNmi/qrgVo3fsRQV8jVJmOPqL+RupwFG9flT+ZjkUH82uwwGOWwnxLzguKoHK9mVzg1EdMBtRDfItO5yUr1lsPX14O9sxiSQ7B3M74q7ZfleTECJLJiTEqmYFUKLz1EiQw+Uw8//LBNwyohXji80GLl2LRtt922YPkeiUpktkCV/3wiw0JBkqBdnU/DPJy/gppUB+lwE1HBiir8tSBYUfXb1jL+EfNv6vclHul2FVXzxalUTys6+kSGaBMQrN7pkBdzidjYHb+v5mCb1DGfyOJzcEl1ktLj+Go5PCOdD8MXFDauU6pDgERWBV6wBCBwncDE8RlnnFFQG5Ed8ELDooFgziQuIDqIP98VL5N07b9UpeaRtB7mqJRUkAYyAMnCJwwkkCS+jxysMRn+2qLQBYstSaAfq4QQWGK6goeVUcjYsWPNfffdZ88r+ecTGSwwFfHsN6eddpq9RJsgTH8+UrFFgabgq+34Rx/zNIusKfhqO3//+9/d4giirMR9+bQcjykIhB5zhxwXh+57XD/2JAqU9k/nj3AtL65L13wcsccvLtg/iDwJIRPPKnt9wAEHuHbEvSOxPDaaaz8w3yUk4q7Fx6xoaw8UYU5GN5DLpLbbwiSLHLauhMCJhMCL2pRVV3sv2t5dd93lymDvqKbLy5m4vUuIPxIiiC699FI7b+jPS8mChtOnJ7KQ4fTiOWjUDH+D/3/+8x8t3qzjZZdd5tq67bbbSurCXlS9z2rxBX7YF4r6wB1zky1VQnJB+TVtQZjyXwRgYcH0x7e9br3BKiMsDgwb4JyqgvkR9XbXNBzVkkKsLfhFYYgINwr8wfrAEd/8aAcuEfCf0vkefwvO0KFDrYUVd1WQMD8FTpSywdvOgUEXVvzgdoEtNIiThj5CZOO69VmC4ygElo7qvfrqqw1WVxH/C0NNWA/ygbTlhEztliXM70Awn+XPFe6999425hmsV1ixuBdYhVilVVcG3O/BBx9ssGIHwSqub5EhPy4Sesf2B7HI8Bxk/6qRTeEOW5SHZSwLHXZIrLjqERYzcF933XWNLMyYJZZYIt6Eu/bnMZOGllgdbiq+2PEge0Rte4cffjiDJzrkqzwJzf4hWTh030vp11hZArP9FkXECYgQk/tWRh5C6ZQShH7RupUesWoH8aNfoC6sHPnw2xVCWGEIFeTrHDhwoOsCVvSEPFy+zPnZyBOI2CDzaS4dVhkiP/iCOGRCeq4MQtnoCpu2B2tC/Of8avZcFj4icc51dVEeViI2hsN6ka1ELg/lsNInc18uTRYginQiQYaWkRCrKydboyLEPNP+VHqUhYwoaQUY7fjWISzGJGkKvjLv6DbkAz+sILdkCckF8OgOKiE7H7TjCcplRdC9LHiRsGyucthhh7k8sZg0ueAocyCuTKUvG0gD8txzz1VUFyF5EAMsLnBb8IfE8fbhtoE2SglcNHzS8euK9RYhFleSyNxbAYn6df1zcdC1KsTh2N2nH7Qwrh/RLrRPGN6LL5yr5+tNOweJp4XIQcBIrY+wQ2lSLb4I6qi6EZCxpUtILiCRVfnpQVgbWb208blkL2JBbVgy8KWSoVGEWF2lRFY3nQUkQxqrC9aJbAGKxA3Czjch1A9eYMQlg3UiE85OFYIPIsAjgg/K8NO9CDJktfHGzjzzzEiGY658/AT+brJIEcl2JVsXPmIgAVgbMmSOFy+4BsHAL03bRf8RMwsx28oJLLODDjrIEY++wLD0YKXG55+AhewWiECCaYK2YZlqvDfZVG7vCwSFeb0uXbpEeIGgT4a6EeYZEQMNGGA+T1Zk09TbPERphcWEOGXlpBp80Q+Ec8KXGyzRli4hiawVwJMPVTCRyWI7h4RVL8yNtARBiByskJXyvAacWFFL2xOIfPEbTu0AAA2KSURBVAj8zJorWFHESiTm3nReq1KdcFfQuapK66Ac2sTcFFbX5AWvpqqti72dwA9tw1+qVpEq0BG4Muh96RxgVR1MKKw6E7JLJperg+1peHb+nGBJRS0kMSQXcLK/CR8SbO7GXynB5HAaiaFOLQhM24a/WFOJoCkkhnbRpvrUaT8qPaKuHymi0nqVlgN5VeLAW6k+LdcUrMrVwRfP/EJiimOoI/3IQiFLvUSACGSGAIksM6jZEBEgAqEQIJGFQpZ6iQARyAwBEllmULMhIkAEQiFAIguFLPUSASKQGQIkssygZkNEgAiEQoBEFgpZ6k1FQCOEpBZiJhGoEAESWYVA1VMxbNaWqLR2UzQ2aiN0jv5OJnyXxKPdhszWn3LDT6khtDX8q+D/hs3n2DSNOiiLHyqBYyp+wxNBEUeOHOluF7HI8JuS2PAN/y/8XiRCWssOBiN7O43s8XTx11ylhBM40mLDN4JNwpEWm7ZxH0mCDfCV/OITHEtxj9h8jlDeSYKN7/jBFWzyBhbAAOHBJapuUhWm5wWB0NsiQm5LCN33etSPLUvYLiOfr7J/2P4iscnstqlKymsZbBxXEaIs2w72O0qQSa1S8oh9kPoL4tqOHhGWJy4IjYP+o0zar4YLOUUSSNL1UXZbxFXZa2xF0hBK2q5/xFYr2XFQsi4Ta4NASC6gRSaf5jwJQsn4wf6079guhJBCGiYI6fC+h5Xlh//R8klHeMbjhzpUYP1BJGKF/Vk3RC9FaGxYZtjFAEGfYA0hxE8pwZYsieNv/MCN/vYhhNyRCBsFVRFmSF4fm4YfRYElFReE1sYvNOkPdiB/+vTpNhySXxaBJhGCyf/hEnjUwxpVgeWHMEUI8U3JIQK14dpkLSFZOLnVlpuDIITyYkcyJIoQLUJ+dTuS+GXuhhGWRz6G9k9CTNt0WBuaJr+4FEn8MRvkED/QgeCHKIcN6ghZI8TldOEEm65RFz+WEhdYMLCWEAoHZYQwIyGSeDG7UVvbRxBBhDzCBnVE1JDhna0rQ+KCuqWsNyE8p1t+OzOSYbK7L9WPo/yMnSuHE99iQ2QQBJrUjfgIvyO/c+D0SAy5spvnC5TzomIEQnIBo19U/Bjqv6AfFgYvpEZUQDQNvOAYqkks/qpuRObGbF0JHJlYD8SEaBNoIx6OBuGElGRk/s2G2vEVSVBGl3/88ce7LBCO1tMj2gBxIkYZYpppulh3NhqJXvv3iF9w0nRE+hCLy7WhJyA1+cEPVy5+D1qOx+YhQCJrHn7zRW3EzcLPiOGlxYuNn4VTkV8kt+mV/qyb1sNRgzUi9lqaIJAk2sZPwamASGV46wgiHvZIy6nFBPLSUEI6P4ZQQRLlNkKYIiUk/4gAkbAwJbKKzUc5X/yf0CsXT0xDALVv3z5CCGpKbREISWScI5O3Iu+C1UCEe9bwQEJcBj8Lp6LRIJoSJUPnwbDilyRof9asWTZb+4AL/LKUzrEhpLQMF0uq0J+hgw6sVCIUj7xCtizm+S644AIbCjsecURii9l5N4QC1x8GwQqsCnTovB3K9O3bV7NKHvFLTRD8WLH/a/ElCzOxrhAgkdXV42haZ/CL4zKEspXhPoF4/r7oT7khbj5+5g2CFx+uFXBdSBOQCiSNyOD6oL9hIN+6Th36peIvIGiaHvEbAXCFgPz1r3+1vyWgixb6y0iIZQU3CfyCOggJJDl8+HAXBkd/bcn/PchPP/3U3a8Eo3SLE9pu/IhfjdIQS/rbpPEyvK5PBBiPrD6fS8W9wg+G6G8iYiVQYtcXxUNDgD8IfjQFhIGYYEpgiJ2GQIc+AfiNq2WEAID401hrsLxkocHgx0n0x3JhMUkUWFsdVhryISAHn+BsovcPK6L4oRL0fcyYMdYigz8cCFj7juLwX/N/fNhTYRDsEuJbZP4qJfzgygnIs2vXrtbKI5GVQ6u+8mmR1dfzqLo3J510krM6TjjhBIMf542L/+s/sLCUxFAO5IShVJKoRYZ8uFxgyAoHXJAWyEdJDOQICwlDQYhv7YFE1MKymSX+weKCwFLErwppUEK/77ZAwj8dWvouFT6R+QSXoMImyyqtPZLI0lCqvzxaZPX3TCruEbzY8WvnEInh736JO67At2rw024oiy1CsITgXwX/syRRiwz5GKrhTwUWIHzK5NeQTO/eve1PommeTwSwcsoJrC0V+H0pkcGKBPGWC+OtQ2bVgSN+Uk/Fvw9NK3XU0N1p5F6qHtPmLQIksnmLf5Nbh6WESX0IrCHMLSVZPUpkmAPC0E0n8Ctp3LfIYIFhLkzn4zAcxWR6qd+F9IkAFlw5gSOrChYnlMiQhv6nOfWC6HQe0Lc28VuTKtBfCaHqooXO2Wl9HusbAQ4t6/v5JPYO3vBKKFj1S1oRhAIlsm7dulVFYqgLqwsCK04cSc2ECROMONVaPbCc8KOypaydddZZx9bDP101dQklTsaPH29T0R6GsD6RlRte+taY9hfKfCLDUDcusBqx8glyV1FCLfXDMlqGx/pDgERWf8+kbI9mzpxpBg8ebMthI3ep7Tu+EiUyP63Scx3SwepTkZ+cM5dccom9HDFihMHcXFywMVvrTJ48OZ5dcI2FA0z0Q2A1gvi0LtLK9V/nx1BW+4tzWHHYugUBCcdFfsPT4Ne98Cvx+NV3ELJuUUpbnIjr4fW8R4BENu+fQdU9gAWmQyCsGiYNKVWxujBgvqlawTwaBKujvqAPiIoBke1NRS4fWN3UuTdE0yi1P1T1IQKG6u/Xr59N9smpXL99i0z7q7rlR5PtKRYl8AXgy7777msXJ9A3WGby+5KWNKEDfm+U/CBAIsvPs7I9xQbpv/3tb/YcYXR22WWXsneg81xKfmUreAWUGFDXn39CEVhl6AMEVlrcNUK2+tg8WGTnnXeePY//k72Oti7SMYcFx16IT2Q6AW8zSvzzy2p/tdgRRxxhT7G4oVas5sHygyWGFU3MsQ0bNsxm7b///ok/96d1eawvBDjZX1/Po2xvlBxQsE+fPq48XkSdS1JfMc1Ui032RNoXF/nya+T2D46kOAcZYJUP80pwl4AnPESHahh2YcVStu+oWjt/BpcLuHxMmjTJyHYgI9ug7AomCjU0NNg+3nnnndZig0UE8sMOA5AiIk5gjg0uIBDk6RyX3gvS0yb6kZ9GZBh6NzY2GtlkbokWMdD8oTDmDUFmsj3J+q9Bn+KFc0pOEJAPaFAJub8qaMfrUDkiX+h+Svl42f2H2D8Zj08m80uRzFFF4v1u70JC3WC/T1V/Rx11lK0r4XlcPdluVBIVxPpCDDO0IWQYyeS5KydDxkgsLadDLCYbbULI1KWhHiJ0+IK9nUhHeRla+llF5+KG4nSJX11RPiJydOjQwZbBHk6xuCKZ27P9lKF5wX5QxemUU04p0sOE5iEQkgswwRlUQnY+aMfrULlYXQVEpi9d0hGboCEy9+Ne9KSy8fRNNtnE1h0wYICtC4LCJvAkwSZ1JVmE8/GDFIp1FYnrRmIfxA8tEqusQLXsELDlxTIsSC91MWPGDKf7f/7nf0oViWR4G4H04/fpX4svXNS/f39XBiRHqR0CIbmARFa755SJJglAGIn3unvZ9EVElAhER5WhU4SYXwjjM2rUKNsnWGaw0lAW5cT73kZr7dmzZyQOrVGvXr0ihPoBaSEuGaLQarwuRKxAecQxKyejR492McKuv/76guIgQegWx1fXd3HpiGBByWJEQVlcSNDEqHv37pGE6y7KK5UA3bA8p0yZUirbpiFCCCw/jawBPICLDC8j2S8ayVyijXqh8dsQWYNSOwRCElkrdFMeaDDBPMnYsWPtMreEWgnWzvymGPNNmNvCViH86VxWEg4alUI3RSeVa266WEd2czcWAXwXCl8v9kViXkxdI/y8LM4xLyjBF21TmAuMY4LFEUS/6Nix4zzrYxY4ZN1GSC7gZH/WT7NG7WFSHX+VSvxlrbReteWwAohoFmmi5JtWJmQeFjsQIjtJsOBQas9qUnmmz3sEFpj3XWAPiAARIALNQ4BE1jz8WJsIEIE6QIBEVgcPgV0gAkSgeQiQyJqHH2sTASJQBwiQyOrgIbALRIAINA8BElnz8GNtIkAE6gABElkdPAR2gQgQgeYhQCJrHn6sTQSIQB0gQCKrg4fALhABItA8BEhkzcOPtYkAEagDBEhkdfAQ2AUiQASahwCJrHn4sTYRIAJ1gEBmm8YR333IkCF1cMvsAhEgAvMCAQnMGazZ4ESGn/ZCGB//dw6D3Q0VEwEiUPcIgBNqLcHjkSE2uwTnK/rhilrfCPURASJQ/wjg90LxOwq1luBEVusOUx8RIAJEII4AJ/vjiPCaCBCB3CFAIsvdI2OHiQARiCNAIosjwmsiQARyhwCJLHePjB0mAkQgjgCJLI4Ir4kAEcgdAiSy3D0ydpgIEIE4AiSyOCK8JgJEIHcIkMhy98jYYSJABOIIkMjiiPCaCBCB3CFAIsvdI2OHiQARiCNAIosjwmsiQARyhwCJLHePjB0mAkQgjgCJLI4Ir4kAEcgdAiSy3D0ydpgIEIE4AiSyOCK8JgJEIHcIkMhy98jYYSJABOIIkMjiiPCaCBCB3CFAIsvdI2OHiQARiCNAIosjwmsiQARyh8D/Ad78u6wI2RqRAAAAAElFTkSuQmCC",
        "encoding": "base64",
        "path": [
         "value"
        ]
       }
      ],
      "model_module": "@jupyter-widgets/controls",
      "model_module_version": "1.2.0",
      "model_name": "ImageModel",
      "state": {
       "height": "400",
       "layout": "IPY_MODEL_5329e034ae634462b83588ae839b609b",
       "width": "300"
      }
     },
     "a4056b1512124b098c76c363d651891c": {
      "model_module": "@jupyter-widgets/base",
      "model_module_version": "1.0.0",
      "model_name": "LayoutModel",
      "state": {}
     },
     "a507b366d5a645d6bc3895be5eb09bac": {
      "model_module": "@jupyter-widgets/controls",
      "model_module_version": "1.2.0",
      "model_name": "FloatRangeSliderModel",
      "state": {
       "_model_name": "FloatRangeSliderModel",
       "_view_name": "FloatRangeSliderView",
       "continuous_update": false,
       "description": "Test:",
       "layout": "IPY_MODEL_a888be98a9074e77aae3b58b96137abd",
       "max": 10,
       "readout_format": ".1f",
       "step": 0.1,
       "style": "IPY_MODEL_e2c70c89065548cf9e8fc7f21785ff55",
       "value": [
        5,
        7.5
       ]
      }
     },
     "a70d6e95c81d42778c800a795b478d16": {
      "model_module": "@jupyter-widgets/base",
      "model_module_version": "1.0.0",
      "model_name": "LayoutModel",
      "state": {}
     },
     "a72df4da99da4e3293fceb5a38522ae2": {
      "model_module": "@jupyter-widgets/base",
      "model_module_version": "1.0.0",
      "model_name": "LayoutModel",
      "state": {}
     },
     "a77d11b05f59457b84fc440e85dbe3a1": {
      "model_module": "@jupyter-widgets/controls",
      "model_module_version": "1.2.0",
      "model_name": "FloatTextModel",
      "state": {
       "description": "Any:",
       "layout": "IPY_MODEL_961cd58299644b9e94d2a0ebc5a5bf79",
       "step": null,
       "style": "IPY_MODEL_9706b995ac1046efb4784ebaf8233d1b",
       "value": 7.5
      }
     },
     "a886ce7aebe94902bfbc64994fde1621": {
      "model_module": "@jupyter-widgets/controls",
      "model_module_version": "1.2.0",
      "model_name": "DescriptionStyleModel",
      "state": {
       "description_width": ""
      }
     },
     "a888be98a9074e77aae3b58b96137abd": {
      "model_module": "@jupyter-widgets/base",
      "model_module_version": "1.0.0",
      "model_name": "LayoutModel",
      "state": {}
     },
     "ac53e22ba6534b579afdc49bd4e4ea5e": {
      "model_module": "@jupyter-widgets/base",
      "model_module_version": "1.0.0",
      "model_name": "LayoutModel",
      "state": {}
     },
     "afbb9ec9510149f99317dcc425c96fa1": {
      "model_module": "@jupyter-widgets/base",
      "model_module_version": "1.0.0",
      "model_name": "LayoutModel",
      "state": {}
     },
     "b0500997c390488f9bccc536d4a5fc5a": {
      "model_module": "@jupyter-widgets/controls",
      "model_module_version": "1.2.0",
      "model_name": "DescriptionStyleModel",
      "state": {
       "description_width": ""
      }
     },
     "b0fe151dc4604f2e99cc9686a353625c": {
      "model_module": "@jupyter-widgets/base",
      "model_module_version": "1.0.0",
      "model_name": "LayoutModel",
      "state": {}
     },
     "b46d24f4a773480f9f4d52d982df0395": {
      "model_module": "@jupyter-widgets/base",
      "model_module_version": "1.0.0",
      "model_name": "LayoutModel",
      "state": {}
     },
     "b48f40c2e0fa4e4ba4577c3c2d8d2c60": {
      "model_module": "@jupyter-widgets/controls",
      "model_module_version": "1.2.0",
      "model_name": "TextareaModel",
      "state": {
       "description": "String:",
       "layout": "IPY_MODEL_afbb9ec9510149f99317dcc425c96fa1",
       "placeholder": "Type something",
       "style": "IPY_MODEL_a1d1309305174adfa98aea4100f09952",
       "value": "Hello World"
      }
     },
     "b49082b64ce14b4cb79c7006cac57662": {
      "model_module": "@jupyter-widgets/controls",
      "model_module_version": "1.2.0",
      "model_name": "TextModel",
      "state": {
       "description": "P1",
       "layout": "IPY_MODEL_8b8aab2649904ed092ec59a211f600c9",
       "style": "IPY_MODEL_fdf20ea18d924a6b9a8ce1d7a49a20ed"
      }
     },
     "b8a3a8c4541843568df25b6ae08a860c": {
      "model_module": "@jupyter-widgets/base",
      "model_module_version": "1.0.0",
      "model_name": "LayoutModel",
      "state": {}
     },
     "b8ddc980afc64691ac24efe7bca7c0ff": {
      "model_module": "@jupyter-widgets/controls",
      "model_module_version": "1.2.0",
      "model_name": "DescriptionStyleModel",
      "state": {
       "description_width": ""
      }
     },
     "bb8a4af0ce3e4eef9a39e50e61933e5b": {
      "model_module": "@jupyter-widgets/controls",
      "model_module_version": "1.2.0",
      "model_name": "ButtonModel",
      "state": {
       "description": "Click me",
       "icon": "check",
       "layout": "IPY_MODEL_9439a63b1b07464ab7a26b1354bdc588",
       "style": "IPY_MODEL_6c429a34cc3947bd8805bfc6429926d9",
       "tooltip": "Click me"
      }
     },
     "bd19994953e0479b9e2ed90f0e024542": {
      "model_module": "@jupyter-widgets/controls",
      "model_module_version": "1.2.0",
      "model_name": "DescriptionStyleModel",
      "state": {
       "description_width": ""
      }
     },
     "c1ac28b17e7c4c54bf0b7af3e5b5dda4": {
      "model_module": "@jupyter-widgets/base",
      "model_module_version": "1.0.0",
      "model_name": "LayoutModel",
      "state": {}
     },
     "c3ebde2a869c406fb43cc3c638be5a14": {
      "model_module": "@jupyter-widgets/controls",
      "model_module_version": "1.2.0",
      "model_name": "TextModel",
      "state": {
       "description": "P3",
       "layout": "IPY_MODEL_9a55502eb1514dd98ab3e8974dcbfd7d",
       "style": "IPY_MODEL_0118cff9cc944013bec1952ea3320c90"
      }
     },
     "c569dbd68bee40569cc9095f3b0590e4": {
      "model_module": "@jupyter-widgets/controls",
      "model_module_version": "1.2.0",
      "model_name": "DescriptionStyleModel",
      "state": {
       "description_width": ""
      }
     },
     "c8bfa4e6aaf047299e412fa5bc2ebdea": {
      "model_module": "@jupyter-widgets/controls",
      "model_module_version": "1.2.0",
      "model_name": "IntProgressModel",
      "state": {
       "description": "Loading:",
       "layout": "IPY_MODEL_50cc62a2baeb42fba96f2765a54ada65",
       "max": 10,
       "style": "IPY_MODEL_d2daeb39bfb340f9b48ce74cfb988e3f",
       "value": 7
      }
     },
     "cd6a7a46ee744c6982ad36753dbc20c2": {
      "model_module": "@jupyter-widgets/controls",
      "model_module_version": "1.2.0",
      "model_name": "DescriptionStyleModel",
      "state": {
       "description_width": ""
      }
     },
     "cdd60538466b44c79554f5eb8a9846d0": {
      "model_module": "@jupyter-widgets/controls",
      "model_module_version": "1.2.0",
      "model_name": "DescriptionStyleModel",
      "state": {
       "description_width": ""
      }
     },
     "ce31e383a04b4bdc957fd367a3dfde55": {
      "model_module": "@jupyter-widgets/base",
      "model_module_version": "1.0.0",
      "model_name": "LayoutModel",
      "state": {}
     },
     "d182c25b17e84f1bb9329e974fd93b73": {
      "model_module": "@jupyter-widgets/base",
      "model_module_version": "1.0.0",
      "model_name": "LayoutModel",
      "state": {}
     },
     "d2a89a7f36294f05a66981764d80c653": {
      "model_module": "@jupyter-widgets/controls",
      "model_module_version": "1.2.0",
      "model_name": "LabelModel",
      "state": {
       "layout": "IPY_MODEL_69c638b0f4b2438295014812ea6556c4",
       "style": "IPY_MODEL_eeae2c706c97453eac75513afd634a60",
       "value": "3"
      }
     },
     "d2daeb39bfb340f9b48ce74cfb988e3f": {
      "model_module": "@jupyter-widgets/controls",
      "model_module_version": "1.2.0",
      "model_name": "ProgressStyleModel",
      "state": {
       "description_width": ""
      }
     },
     "da7984e498e346b4a73cdad17f7f8f9c": {
      "model_module": "@jupyter-widgets/base",
      "model_module_version": "1.0.0",
      "model_name": "LayoutModel",
      "state": {}
     },
     "dc4abe4fd583453abe8bb4f4bc20c378": {
      "model_module": "@jupyter-widgets/base",
      "model_module_version": "1.0.0",
      "model_name": "LayoutModel",
      "state": {}
     },
     "dd595b56399f4c9bb03b70e6e9932e8c": {
      "model_module": "@jupyter-widgets/controls",
      "model_module_version": "1.2.0",
      "model_name": "TextModel",
      "state": {
       "description": "P0",
       "layout": "IPY_MODEL_1d2ae4c5363d4f98bf8265cad7d84c75",
       "style": "IPY_MODEL_a886ce7aebe94902bfbc64994fde1621"
      }
     },
     "ded415ef57e648628158af1c74e95354": {
      "model_module": "@jupyter-widgets/controls",
      "model_module_version": "1.2.0",
      "model_name": "TextModel",
      "state": {
       "description": "P2",
       "layout": "IPY_MODEL_e29ea166eb5443deb2ae78646233db14",
       "style": "IPY_MODEL_73a073fa821f4620b842f08368e860dc"
      }
     },
     "df7eb1ebb3494a7ab27a3423c11c804a": {
      "model_module": "@jupyter-widgets/controls",
      "model_module_version": "1.2.0",
      "model_name": "DescriptionStyleModel",
      "state": {
       "description_width": ""
      }
     },
     "e06079f2cc5742c798ed3583d4f54e8d": {
      "model_module": "@jupyter-widgets/base",
      "model_module_version": "1.0.0",
      "model_name": "LayoutModel",
      "state": {}
     },
     "e11fb1bebb8e4cf68d52584dd7d0be41": {
      "model_module": "@jupyter-widgets/base",
      "model_module_version": "1.0.0",
      "model_name": "LayoutModel",
      "state": {}
     },
     "e29ea166eb5443deb2ae78646233db14": {
      "model_module": "@jupyter-widgets/base",
      "model_module_version": "1.0.0",
      "model_name": "LayoutModel",
      "state": {}
     },
     "e2c70c89065548cf9e8fc7f21785ff55": {
      "model_module": "@jupyter-widgets/controls",
      "model_module_version": "1.2.0",
      "model_name": "SliderStyleModel",
      "state": {
       "description_width": ""
      }
     },
     "e4f38c34dfa14d80b93fdce0fdf4a7a8": {
      "model_module": "@jupyter-widgets/controls",
      "model_module_version": "1.2.0",
      "model_name": "SliderStyleModel",
      "state": {
       "description_width": ""
      }
     },
     "e9b8ecc0252e44b78e21e798651a2f87": {
      "model_module": "@jupyter-widgets/controls",
      "model_module_version": "1.2.0",
      "model_name": "CheckboxModel",
      "state": {
       "description": "Check me",
       "disabled": false,
       "layout": "IPY_MODEL_2a3fcd544d484a2794681135dc84409e",
       "style": "IPY_MODEL_b8ddc980afc64691ac24efe7bca7c0ff",
       "value": false
      }
     },
     "eadc862d2b5f42f3ab8ec9bdebfecd25": {
      "model_module": "@jupyter-widgets/controls",
      "model_module_version": "1.2.0",
      "model_name": "IntRangeSliderModel",
      "state": {
       "_model_name": "IntRangeSliderModel",
       "_view_name": "IntRangeSliderView",
       "continuous_update": false,
       "description": "Test:",
       "layout": "IPY_MODEL_0ea05a79ecdd435e94a3cb157ca83cf4",
       "max": 10,
       "style": "IPY_MODEL_251373ebd91341ed96b36ea00ebab081",
       "value": [
        5,
        7
       ]
      }
     },
     "eeae2c706c97453eac75513afd634a60": {
      "model_module": "@jupyter-widgets/controls",
      "model_module_version": "1.2.0",
      "model_name": "DescriptionStyleModel",
      "state": {
       "description_width": ""
      }
     },
     "efa1bd74ea5749059aa2472e7825c10e": {
      "model_module": "@jupyter-widgets/base",
      "model_module_version": "1.0.0",
      "model_name": "LayoutModel",
      "state": {}
     },
     "eff6fe1858994acda23633ab53f27cae": {
      "model_module": "@jupyter-widgets/controls",
      "model_module_version": "1.2.0",
      "model_name": "RadioButtonsModel",
      "state": {
       "_options_labels": [
        "pepperoni",
        "pineapple",
        "anchovies"
       ],
       "description": "Pizza topping:",
       "index": 0,
       "layout": "IPY_MODEL_f50ab0f678ce45aabc21b1adda9f32c4",
       "style": "IPY_MODEL_bd19994953e0479b9e2ed90f0e024542"
      }
     },
     "f03dbafe8b80415a81b3d0892e751ffa": {
      "model_module": "@jupyter-widgets/controls",
      "model_module_version": "1.2.0",
      "model_name": "IntSliderModel",
      "state": {
       "layout": "IPY_MODEL_ac53e22ba6534b579afdc49bd4e4ea5e",
       "style": "IPY_MODEL_e4f38c34dfa14d80b93fdce0fdf4a7a8",
       "value": 50
      }
     },
     "f0d608e9159c40819f3a28278e50a86b": {
      "model_module": "@jupyter-widgets/controls",
      "model_module_version": "1.2.0",
      "model_name": "PlayModel",
      "state": {
       "description": "Press play",
       "layout": "IPY_MODEL_d182c25b17e84f1bb9329e974fd93b73",
       "style": "IPY_MODEL_b0500997c390488f9bccc536d4a5fc5a",
       "value": 50
      }
     },
     "f12c4eb8841647a3bf06a090a7a6a05c": {
      "model_module": "@jupyter-widgets/controls",
      "model_module_version": "1.2.0",
      "model_name": "ToggleButtonsStyleModel",
      "state": {
       "button_width": "",
       "description_width": ""
      }
     },
     "f3228d376e8349da9956a87cf96ecf67": {
      "model_module": "@jupyter-widgets/controls",
      "model_module_version": "1.2.0",
      "model_name": "DropdownModel",
      "state": {
       "_options_labels": [
        "1",
        "2",
        "3"
       ],
       "description": "Number:",
       "index": 1,
       "layout": "IPY_MODEL_1a81b3cc0ce44c1e9ae003bb46e5652b",
       "style": "IPY_MODEL_4367dbbc3bd444f5a61e59984697d7dd"
      }
     },
     "f33bb773d9ee4976abbc4002f33b60e4": {
      "model_module": "@jupyter-widgets/controls",
      "model_module_version": "1.2.0",
      "model_name": "VBoxModel",
      "state": {
       "children": [
        "IPY_MODEL_7d6aa23a60264dec8b342aac24cbffba",
        "IPY_MODEL_286baf1d957c4826aa279cdc911e37c9"
       ],
       "layout": "IPY_MODEL_f8498f958ae54734a8c5e4a60c886f56"
      }
     },
     "f3d3eeca0f6b46198f00d85afae40189": {
      "model_module": "@jupyter-widgets/base",
      "model_module_version": "1.0.0",
      "model_name": "LayoutModel",
      "state": {}
     },
     "f47adf1f5fdc424abca048d04ede4783": {
      "model_module": "@jupyter-widgets/controls",
      "model_module_version": "1.2.0",
      "model_name": "TextModel",
      "state": {
       "description": "String:",
       "layout": "IPY_MODEL_4e6a0f07ff4d4c25ae80ddc7601af74a",
       "placeholder": "Type something",
       "style": "IPY_MODEL_86ae8ef8b5634cc9a71172cdce6e45d7",
       "value": "Hello World"
      }
     },
     "f50ab0f678ce45aabc21b1adda9f32c4": {
      "model_module": "@jupyter-widgets/base",
      "model_module_version": "1.0.0",
      "model_name": "LayoutModel",
      "state": {}
     },
     "f8498f958ae54734a8c5e4a60c886f56": {
      "model_module": "@jupyter-widgets/base",
      "model_module_version": "1.0.0",
      "model_name": "LayoutModel",
      "state": {}
     },
     "f99fdfbb28ad4457a4431619c70b03ff": {
      "model_module": "@jupyter-widgets/controls",
      "model_module_version": "1.2.0",
      "model_name": "DescriptionStyleModel",
      "state": {
       "description_width": ""
      }
     },
     "fa5ed51a0b9d47a285fa552f5a8d5e04": {
      "model_module": "@jupyter-widgets/base",
      "model_module_version": "1.0.0",
      "model_name": "LayoutModel",
      "state": {}
     },
     "fb39df51f8624c6e999df7a0b2389836": {
      "model_module": "@jupyter-widgets/base",
      "model_module_version": "1.0.0",
      "model_name": "LayoutModel",
      "state": {}
     },
     "fc993166387d4ceca72a810fed7219d4": {
      "model_module": "@jupyter-widgets/controls",
      "model_module_version": "1.2.0",
      "model_name": "TabModel",
      "state": {
       "_titles": {
        "0": "An accordion",
        "1": "Copy of the accordion"
       },
       "children": [
        "IPY_MODEL_3bf9eeb8fc55427993f31d8fd5d9def2",
        "IPY_MODEL_3bf9eeb8fc55427993f31d8fd5d9def2"
       ],
       "layout": "IPY_MODEL_7552d86f3549452f8d88ab7399bee1a2"
      }
     },
     "fd9fa5c2ae9d4a3db2d006c38058d69b": {
      "model_module": "@jupyter-widgets/controls",
      "model_module_version": "1.2.0",
      "model_name": "DescriptionStyleModel",
      "state": {
       "description_width": ""
      }
     },
     "fde9b3aaa0c04bf98e8aeda78ede05a5": {
      "model_module": "@jupyter-widgets/controls",
      "model_module_version": "1.2.0",
      "model_name": "DescriptionStyleModel",
      "state": {
       "description_width": ""
      }
     },
     "fdf20ea18d924a6b9a8ce1d7a49a20ed": {
      "model_module": "@jupyter-widgets/controls",
      "model_module_version": "1.2.0",
      "model_name": "DescriptionStyleModel",
      "state": {
       "description_width": ""
      }
     }
    },
    "version_major": 2,
    "version_minor": 0
   }
=======
   "version": "3.7.3"
>>>>>>> a311d753
  }
 },
 "nbformat": 4,
 "nbformat_minor": 2
}<|MERGE_RESOLUTION|>--- conflicted
+++ resolved
@@ -1180,1687 +1180,7 @@
    "name": "python",
    "nbconvert_exporter": "python",
    "pygments_lexer": "ipython3",
-<<<<<<< HEAD
-   "version": "3.6.7"
-  },
-  "widgets": {
-   "application/vnd.jupyter.widget-state+json": {
-    "state": {
-     "0118cff9cc944013bec1952ea3320c90": {
-      "model_module": "@jupyter-widgets/controls",
-      "model_module_version": "1.2.0",
-      "model_name": "DescriptionStyleModel",
-      "state": {
-       "description_width": ""
-      }
-     },
-     "0372bcb99dc64156b2bbefc19e0c83c2": {
-      "model_module": "@jupyter-widgets/base",
-      "model_module_version": "1.0.0",
-      "model_name": "LayoutModel",
-      "state": {}
-     },
-     "06f769e08d12435f87804052d7a4e7f8": {
-      "model_module": "@jupyter-widgets/controls",
-      "model_module_version": "1.2.0",
-      "model_name": "HBoxModel",
-      "state": {
-       "children": [
-        "IPY_MODEL_f0d608e9159c40819f3a28278e50a86b",
-        "IPY_MODEL_f03dbafe8b80415a81b3d0892e751ffa"
-       ],
-       "layout": "IPY_MODEL_0d21a1863800407f80c0ace6a53ce287"
-      }
-     },
-     "07fdb82fa08a4d57923b927afcf64530": {
-      "model_module": "@jupyter-widgets/base",
-      "model_module_version": "1.0.0",
-      "model_name": "LayoutModel",
-      "state": {}
-     },
-     "097a68c23efb4c61bbbb82ba48e0549f": {
-      "model_module": "@jupyter-widgets/base",
-      "model_module_version": "1.0.0",
-      "model_name": "LayoutModel",
-      "state": {}
-     },
-     "0c14ac06fdcd495cb8b4168e4ce74791": {
-      "model_module": "@jupyter-widgets/controls",
-      "model_module_version": "1.2.0",
-      "model_name": "DescriptionStyleModel",
-      "state": {
-       "description_width": ""
-      }
-     },
-     "0ce49065b57e4300a0991bdfd6909c4f": {
-      "model_module": "@jupyter-widgets/controls",
-      "model_module_version": "1.2.0",
-      "model_name": "LabelModel",
-      "state": {
-       "layout": "IPY_MODEL_ce31e383a04b4bdc957fd367a3dfde55",
-       "style": "IPY_MODEL_fd9fa5c2ae9d4a3db2d006c38058d69b",
-       "value": "3"
-      }
-     },
-     "0d21a1863800407f80c0ace6a53ce287": {
-      "model_module": "@jupyter-widgets/base",
-      "model_module_version": "1.0.0",
-      "model_name": "LayoutModel",
-      "state": {}
-     },
-     "0d4d024276a14e268024e700d365a76c": {
-      "model_module": "@jupyter-widgets/base",
-      "model_module_version": "1.0.0",
-      "model_name": "LayoutModel",
-      "state": {}
-     },
-     "0e39778b027b4ba2a9a76e8ccd5757d4": {
-      "model_module": "@jupyter-widgets/controls",
-      "model_module_version": "1.2.0",
-      "model_name": "HTMLMathModel",
-      "state": {
-       "description": "Some HTML",
-       "layout": "IPY_MODEL_a4056b1512124b098c76c363d651891c",
-       "placeholder": "Some HTML",
-       "style": "IPY_MODEL_772ab383316748efbb1363a650177f97",
-       "value": "Some math and <i>HTML</i>: \\(x^2\\) and $$\\frac{x+1}{x-1}$$"
-      }
-     },
-     "0e6fd20a78704cf1b1168d784ca69c10": {
-      "model_module": "@jupyter-widgets/base",
-      "model_module_version": "1.0.0",
-      "model_name": "LayoutModel",
-      "state": {}
-     },
-     "0ea05a79ecdd435e94a3cb157ca83cf4": {
-      "model_module": "@jupyter-widgets/base",
-      "model_module_version": "1.0.0",
-      "model_name": "LayoutModel",
-      "state": {}
-     },
-     "0eac488a598c4805a4b64ce097b1336b": {
-      "model_module": "@jupyter-widgets/controls",
-      "model_module_version": "1.2.0",
-      "model_name": "DescriptionStyleModel",
-      "state": {
-       "description_width": ""
-      }
-     },
-     "0eb54aa475c94763a8ca561d1d177635": {
-      "model_module": "@jupyter-widgets/controls",
-      "model_module_version": "1.2.0",
-      "model_name": "LabelModel",
-      "state": {
-       "layout": "IPY_MODEL_810babe4f24847559382264c058d3580",
-       "style": "IPY_MODEL_a0d2fe72bd73435382290ed298a63e5a",
-       "value": "0"
-      }
-     },
-     "120098d25ecd43d3b59b93a7d8e507e9": {
-      "model_module": "@jupyter-widgets/controls",
-      "model_module_version": "1.2.0",
-      "model_name": "DescriptionStyleModel",
-      "state": {
-       "description_width": ""
-      }
-     },
-     "1295a54fe0354b6b9c1071bfe067c982": {
-      "model_module": "@jupyter-widgets/controls",
-      "model_module_version": "1.2.0",
-      "model_name": "TextModel",
-      "state": {
-       "description": "P4",
-       "layout": "IPY_MODEL_a70d6e95c81d42778c800a795b478d16",
-       "style": "IPY_MODEL_91af6e2dd3cd49df95f513cf2402f9cb"
-      }
-     },
-     "13011a0faf49451f8bf4768600ad5802": {
-      "model_module": "@jupyter-widgets/controls",
-      "model_module_version": "1.2.0",
-      "model_name": "HBoxModel",
-      "state": {
-       "children": [
-        "IPY_MODEL_9fee0eb650fa419bad57dd37cec4e994",
-        "IPY_MODEL_43bfa5f4411748ba986522136c2dd3ed"
-       ],
-       "layout": "IPY_MODEL_8da9e65402e34b79a5747ef5a3bc9397"
-      }
-     },
-     "1624633992004880b70fd5bf6e575ac7": {
-      "model_module": "@jupyter-widgets/controls",
-      "model_module_version": "1.2.0",
-      "model_name": "ControllerModel",
-      "state": {
-       "layout": "IPY_MODEL_dc4abe4fd583453abe8bb4f4bc20c378"
-      }
-     },
-     "16bbc0f143cb48ba981b8a39876035da": {
-      "model_module": "@jupyter-widgets/controls",
-      "model_module_version": "1.2.0",
-      "model_name": "TextModel",
-      "state": {
-       "layout": "IPY_MODEL_521a331816614772b781a3998c0681f1",
-       "style": "IPY_MODEL_c569dbd68bee40569cc9095f3b0590e4"
-      }
-     },
-     "1752c094f100439ebf0f7048f31e84cc": {
-      "model_module": "@jupyter-widgets/controls",
-      "model_module_version": "1.2.0",
-      "model_name": "BoxModel",
-      "state": {
-       "children": [
-        "IPY_MODEL_3637a8e8519b4cddadc728b3e88bac8e",
-        "IPY_MODEL_603ab51b316142ea90cd24c6b7d56654",
-        "IPY_MODEL_4de5e8127c9c45e3aac77cc56c61b812",
-        "IPY_MODEL_d2a89a7f36294f05a66981764d80c653"
-       ],
-       "layout": "IPY_MODEL_88103d76545a4600a047a2eb643ecaee"
-      }
-     },
-     "1a81b3cc0ce44c1e9ae003bb46e5652b": {
-      "model_module": "@jupyter-widgets/base",
-      "model_module_version": "1.0.0",
-      "model_name": "LayoutModel",
-      "state": {}
-     },
-     "1bbd8802c77e484391e9c04445e6a122": {
-      "model_module": "@jupyter-widgets/controls",
-      "model_module_version": "1.2.0",
-      "model_name": "HBoxModel",
-      "state": {
-       "children": [
-        "IPY_MODEL_906faf4892034844a1934946128c5f15",
-        "IPY_MODEL_80131bfe93e6434488968f70cd56238c",
-        "IPY_MODEL_7dfe3c9fef2545a99b83fa09c1bc5cee",
-        "IPY_MODEL_0ce49065b57e4300a0991bdfd6909c4f"
-       ],
-       "layout": "IPY_MODEL_9207e414a219424c9c2074a4d4caaa2d"
-      }
-     },
-     "1c28dfb19ef24f5ea01953755c92983a": {
-      "model_module": "@jupyter-widgets/controls",
-      "model_module_version": "1.2.0",
-      "model_name": "DescriptionStyleModel",
-      "state": {
-       "description_width": ""
-      }
-     },
-     "1d2ae4c5363d4f98bf8265cad7d84c75": {
-      "model_module": "@jupyter-widgets/base",
-      "model_module_version": "1.0.0",
-      "model_name": "LayoutModel",
-      "state": {}
-     },
-     "1e043e93733e418794a99a2e213b0d8b": {
-      "model_module": "@jupyter-widgets/controls",
-      "model_module_version": "1.2.0",
-      "model_name": "DescriptionStyleModel",
-      "state": {
-       "description_width": ""
-      }
-     },
-     "211e893037b54ddbbef162dd31a9d36d": {
-      "model_module": "@jupyter-widgets/base",
-      "model_module_version": "1.0.0",
-      "model_name": "LayoutModel",
-      "state": {}
-     },
-     "225c453bda8546c4b6fdc52b384cfdb1": {
-      "model_module": "@jupyter-widgets/controls",
-      "model_module_version": "1.2.0",
-      "model_name": "HBoxModel",
-      "state": {
-       "children": [
-        "IPY_MODEL_819a3c463d45454591da1b07328d8ed7",
-        "IPY_MODEL_f33bb773d9ee4976abbc4002f33b60e4"
-       ],
-       "layout": "IPY_MODEL_590582f335f74b34a0c2466874219ef8"
-      }
-     },
-     "235ccf5e1dd140549892a844083d3cc7": {
-      "model_module": "@jupyter-widgets/controls",
-      "model_module_version": "1.2.0",
-      "model_name": "LabelModel",
-      "state": {
-       "layout": "IPY_MODEL_6791d0616a254443956bd7b4eff2db88",
-       "style": "IPY_MODEL_0eac488a598c4805a4b64ce097b1336b",
-       "value": "1"
-      }
-     },
-     "251373ebd91341ed96b36ea00ebab081": {
-      "model_module": "@jupyter-widgets/controls",
-      "model_module_version": "1.2.0",
-      "model_name": "SliderStyleModel",
-      "state": {
-       "description_width": ""
-      }
-     },
-     "286baf1d957c4826aa279cdc911e37c9": {
-      "model_module": "@jupyter-widgets/controls",
-      "model_module_version": "1.2.0",
-      "model_name": "LabelModel",
-      "state": {
-       "layout": "IPY_MODEL_fa5ed51a0b9d47a285fa552f5a8d5e04",
-       "style": "IPY_MODEL_120098d25ecd43d3b59b93a7d8e507e9",
-       "value": "3"
-      }
-     },
-     "2a3fcd544d484a2794681135dc84409e": {
-      "model_module": "@jupyter-widgets/base",
-      "model_module_version": "1.0.0",
-      "model_name": "LayoutModel",
-      "state": {}
-     },
-     "2e983e3fb0874dd28cfd5c2681ef7b3b": {
-      "model_module": "@jupyter-widgets/controls",
-      "model_module_version": "1.2.0",
-      "model_name": "SelectMultipleModel",
-      "state": {
-       "_options_labels": [
-        "Apples",
-        "Oranges",
-        "Pears"
-       ],
-       "description": "Fruits",
-       "index": [
-        1
-       ],
-       "layout": "IPY_MODEL_0d4d024276a14e268024e700d365a76c",
-       "rows": 5,
-       "style": "IPY_MODEL_92e68368d16d4c308f7d36e215a9514f"
-      }
-     },
-     "2f1d22ca7a54410ea3e3acf1e28c0149": {
-      "model_module": "@jupyter-widgets/base",
-      "model_module_version": "1.0.0",
-      "model_name": "LayoutModel",
-      "state": {}
-     },
-     "33aeb78a7b144873913694666455cab3": {
-      "model_module": "@jupyter-widgets/controls",
-      "model_module_version": "1.2.0",
-      "model_name": "ColorPickerModel",
-      "state": {
-       "description": "Pick a color",
-       "disabled": false,
-       "layout": "IPY_MODEL_0372bcb99dc64156b2bbefc19e0c83c2",
-       "style": "IPY_MODEL_5fbcd2cc823541b2bce28459e03fc164",
-       "value": "blue"
-      }
-     },
-     "361b6ec636734d8ab52a60b614dbff85": {
-      "model_module": "@jupyter-widgets/controls",
-      "model_module_version": "1.2.0",
-      "model_name": "SliderStyleModel",
-      "state": {
-       "description_width": ""
-      }
-     },
-     "3637a8e8519b4cddadc728b3e88bac8e": {
-      "model_module": "@jupyter-widgets/controls",
-      "model_module_version": "1.2.0",
-      "model_name": "LabelModel",
-      "state": {
-       "layout": "IPY_MODEL_598be136be1b4959862c859a1f3485e6",
-       "style": "IPY_MODEL_7383e4d1c8084cf082f5e4791a380c5f",
-       "value": "0"
-      }
-     },
-     "368dbeb0df6a4e02bdb77e7d90ffe42f": {
-      "model_module": "@jupyter-widgets/base",
-      "model_module_version": "1.0.0",
-      "model_name": "LayoutModel",
-      "state": {}
-     },
-     "388125fb52124c0d9451dc1a04fc72de": {
-      "model_module": "@jupyter-widgets/controls",
-      "model_module_version": "1.2.0",
-      "model_name": "SliderStyleModel",
-      "state": {
-       "description_width": ""
-      }
-     },
-     "3bf9eeb8fc55427993f31d8fd5d9def2": {
-      "model_module": "@jupyter-widgets/controls",
-      "model_module_version": "1.2.0",
-      "model_name": "AccordionModel",
-      "state": {
-       "_titles": {
-        "0": "Slider",
-        "1": "Text"
-       },
-       "children": [
-        "IPY_MODEL_8fdeea1ac9a84617a59f20ae74b2f774",
-        "IPY_MODEL_16bbc0f143cb48ba981b8a39876035da"
-       ],
-       "layout": "IPY_MODEL_b8a3a8c4541843568df25b6ae08a860c",
-       "selected_index": null
-      }
-     },
-     "3c016dca70f14eb49ef4468368d22077": {
-      "model_module": "@jupyter-widgets/controls",
-      "model_module_version": "1.2.0",
-      "model_name": "DescriptionStyleModel",
-      "state": {
-       "description_width": ""
-      }
-     },
-     "3c580ac4065140af9297e34269b0a8ca": {
-      "model_module": "@jupyter-widgets/controls",
-      "model_module_version": "1.2.0",
-      "model_name": "DescriptionStyleModel",
-      "state": {
-       "description_width": ""
-      }
-     },
-     "3c6bc9c49dc945bc8d52835da8df1914": {
-      "model_module": "@jupyter-widgets/controls",
-      "model_module_version": "1.2.0",
-      "model_name": "DescriptionStyleModel",
-      "state": {
-       "description_width": ""
-      }
-     },
-     "3cc0cee9336549229c3852fa31e5bc81": {
-      "model_module": "@jupyter-widgets/controls",
-      "model_module_version": "1.2.0",
-      "model_name": "ToggleButtonsModel",
-      "state": {
-       "_options_labels": [
-        "Slow",
-        "Regular",
-        "Fast"
-       ],
-       "button_style": "",
-       "description": "Speed:",
-       "icons": [],
-       "index": 0,
-       "layout": "IPY_MODEL_c1ac28b17e7c4c54bf0b7af3e5b5dda4",
-       "style": "IPY_MODEL_f12c4eb8841647a3bf06a090a7a6a05c",
-       "tooltips": [
-        "Description of slow",
-        "Description of regular",
-        "Description of fast"
-       ]
-      }
-     },
-     "3e8b3f81de474e9196b2e745ff0450cc": {
-      "model_module": "@jupyter-widgets/controls",
-      "model_module_version": "1.2.0",
-      "model_name": "BoundedFloatTextModel",
-      "state": {
-       "description": "Text:",
-       "layout": "IPY_MODEL_0e6fd20a78704cf1b1168d784ca69c10",
-       "max": 10,
-       "style": "IPY_MODEL_0c14ac06fdcd495cb8b4168e4ce74791",
-       "value": 7.5
-      }
-     },
-     "408bdb33e5304a9d8b48296328655655": {
-      "model_module": "@jupyter-widgets/controls",
-      "model_module_version": "1.2.0",
-      "model_name": "DescriptionStyleModel",
-      "state": {
-       "description_width": ""
-      }
-     },
-     "4328b24fd8c849c799194ac7fdf9c667": {
-      "model_module": "@jupyter-widgets/controls",
-      "model_module_version": "1.2.0",
-      "model_name": "SliderStyleModel",
-      "state": {
-       "description_width": ""
-      }
-     },
-     "4367dbbc3bd444f5a61e59984697d7dd": {
-      "model_module": "@jupyter-widgets/controls",
-      "model_module_version": "1.2.0",
-      "model_name": "DescriptionStyleModel",
-      "state": {
-       "description_width": ""
-      }
-     },
-     "4393af9d013540a894d077b106b7ed7c": {
-      "model_module": "@jupyter-widgets/controls",
-      "model_module_version": "1.2.0",
-      "model_name": "DescriptionStyleModel",
-      "state": {
-       "description_width": ""
-      }
-     },
-     "43bfa5f4411748ba986522136c2dd3ed": {
-      "model_module": "@jupyter-widgets/controls",
-      "model_module_version": "1.2.0",
-      "model_name": "FloatSliderModel",
-      "state": {
-       "layout": "IPY_MODEL_b46d24f4a773480f9f4d52d982df0395",
-       "step": 0.1,
-       "style": "IPY_MODEL_570f32666922477ea004862e692ed5b2"
-      }
-     },
-     "452da6997ab141dd9441ef9a75724a5f": {
-      "model_module": "@jupyter-widgets/controls",
-      "model_module_version": "1.2.0",
-      "model_name": "SliderStyleModel",
-      "state": {
-       "description_width": ""
-      }
-     },
-     "462b4adfb3234f95b765c7ad3196618c": {
-      "model_module": "@jupyter-widgets/base",
-      "model_module_version": "1.0.0",
-      "model_name": "LayoutModel",
-      "state": {}
-     },
-     "4991dbc08f994dfeac42c63d04d662cd": {
-      "model_module": "@jupyter-widgets/controls",
-      "model_module_version": "1.2.0",
-      "model_name": "BoundedIntTextModel",
-      "state": {
-       "description": "Text:",
-       "layout": "IPY_MODEL_462b4adfb3234f95b765c7ad3196618c",
-       "max": 10,
-       "style": "IPY_MODEL_1c28dfb19ef24f5ea01953755c92983a",
-       "value": 7
-      }
-     },
-     "4a08c392db9c48b69ac23e4f99be2bad": {
-      "model_module": "@jupyter-widgets/controls",
-      "model_module_version": "1.2.0",
-      "model_name": "FloatSliderModel",
-      "state": {
-       "continuous_update": false,
-       "description": "Test:",
-       "layout": "IPY_MODEL_fb39df51f8624c6e999df7a0b2389836",
-       "max": 10,
-       "orientation": "vertical",
-       "readout_format": ".1f",
-       "step": 0.1,
-       "style": "IPY_MODEL_4328b24fd8c849c799194ac7fdf9c667",
-       "value": 7.5
-      }
-     },
-     "4aa049b48fb94845a6f27ff87e772530": {
-      "model_module": "@jupyter-widgets/base",
-      "model_module_version": "1.0.0",
-      "model_name": "LayoutModel",
-      "state": {}
-     },
-     "4b6a5494401c4fa39cc7f7bfda4064c6": {
-      "model_module": "@jupyter-widgets/base",
-      "model_module_version": "1.0.0",
-      "model_name": "LayoutModel",
-      "state": {}
-     },
-     "4cb9e3c90052461781bfff421e679019": {
-      "model_module": "@jupyter-widgets/base",
-      "model_module_version": "1.0.0",
-      "model_name": "LayoutModel",
-      "state": {}
-     },
-     "4de5e8127c9c45e3aac77cc56c61b812": {
-      "model_module": "@jupyter-widgets/controls",
-      "model_module_version": "1.2.0",
-      "model_name": "LabelModel",
-      "state": {
-       "layout": "IPY_MODEL_e06079f2cc5742c798ed3583d4f54e8d",
-       "style": "IPY_MODEL_70413a62f5cd45039e6179d1e66b6de2",
-       "value": "2"
-      }
-     },
-     "4e6a0f07ff4d4c25ae80ddc7601af74a": {
-      "model_module": "@jupyter-widgets/base",
-      "model_module_version": "1.0.0",
-      "model_name": "LayoutModel",
-      "state": {}
-     },
-     "50cc62a2baeb42fba96f2765a54ada65": {
-      "model_module": "@jupyter-widgets/base",
-      "model_module_version": "1.0.0",
-      "model_name": "LayoutModel",
-      "state": {}
-     },
-     "50d9e24c833346b7bf67fee4aeec5ea2": {
-      "model_module": "@jupyter-widgets/controls",
-      "model_module_version": "1.2.0",
-      "model_name": "FloatSliderModel",
-      "state": {
-       "continuous_update": false,
-       "description": "Test:",
-       "layout": "IPY_MODEL_b0fe151dc4604f2e99cc9686a353625c",
-       "max": 10,
-       "readout_format": ".1f",
-       "step": 0.1,
-       "style": "IPY_MODEL_361b6ec636734d8ab52a60b614dbff85",
-       "value": 7.5
-      }
-     },
-     "521a331816614772b781a3998c0681f1": {
-      "model_module": "@jupyter-widgets/base",
-      "model_module_version": "1.0.0",
-      "model_name": "LayoutModel",
-      "state": {}
-     },
-     "5329e034ae634462b83588ae839b609b": {
-      "model_module": "@jupyter-widgets/base",
-      "model_module_version": "1.0.0",
-      "model_name": "LayoutModel",
-      "state": {}
-     },
-     "570f32666922477ea004862e692ed5b2": {
-      "model_module": "@jupyter-widgets/controls",
-      "model_module_version": "1.2.0",
-      "model_name": "SliderStyleModel",
-      "state": {
-       "description_width": ""
-      }
-     },
-     "590582f335f74b34a0c2466874219ef8": {
-      "model_module": "@jupyter-widgets/base",
-      "model_module_version": "1.0.0",
-      "model_name": "LayoutModel",
-      "state": {}
-     },
-     "59507f8ecd2545adb7e9624ad9419b34": {
-      "model_module": "@jupyter-widgets/base",
-      "model_module_version": "1.0.0",
-      "model_name": "LayoutModel",
-      "state": {}
-     },
-     "598be136be1b4959862c859a1f3485e6": {
-      "model_module": "@jupyter-widgets/base",
-      "model_module_version": "1.0.0",
-      "model_name": "LayoutModel",
-      "state": {}
-     },
-     "5fbcd2cc823541b2bce28459e03fc164": {
-      "model_module": "@jupyter-widgets/controls",
-      "model_module_version": "1.2.0",
-      "model_name": "DescriptionStyleModel",
-      "state": {
-       "description_width": ""
-      }
-     },
-     "6023b4b157f24d04bbd7026deddb3590": {
-      "model_module": "@jupyter-widgets/controls",
-      "model_module_version": "1.2.0",
-      "model_name": "IntSliderModel",
-      "state": {
-       "continuous_update": false,
-       "description": "Test:",
-       "layout": "IPY_MODEL_2f1d22ca7a54410ea3e3acf1e28c0149",
-       "max": 10,
-       "style": "IPY_MODEL_388125fb52124c0d9451dc1a04fc72de",
-       "value": 7
-      }
-     },
-     "603ab51b316142ea90cd24c6b7d56654": {
-      "model_module": "@jupyter-widgets/controls",
-      "model_module_version": "1.2.0",
-      "model_name": "LabelModel",
-      "state": {
-       "layout": "IPY_MODEL_368dbeb0df6a4e02bdb77e7d90ffe42f",
-       "style": "IPY_MODEL_3c580ac4065140af9297e34269b0a8ca",
-       "value": "1"
-      }
-     },
-     "626d1fe42cf54250b14c72030da9544f": {
-      "model_module": "@jupyter-widgets/controls",
-      "model_module_version": "1.2.0",
-      "model_name": "DatePickerModel",
-      "state": {
-       "description": "Pick a Date",
-       "disabled": false,
-       "layout": "IPY_MODEL_8676de1131a4454c926f1fbd15f1eff1",
-       "style": "IPY_MODEL_a38ef1ff7d2f4b4ba0cb19d0fe91e417"
-      }
-     },
-     "647ce30621694edea7eedcebc1a4ca07": {
-      "model_module": "@jupyter-widgets/controls",
-      "model_module_version": "1.2.0",
-      "model_name": "DescriptionStyleModel",
-      "state": {
-       "description_width": ""
-      }
-     },
-     "649faa4505014c29aef8a88ff337d739": {
-      "model_module": "@jupyter-widgets/base",
-      "model_module_version": "1.0.0",
-      "model_name": "LayoutModel",
-      "state": {}
-     },
-     "6694b4c956c94f10bb21892c8f080849": {
-      "model_module": "@jupyter-widgets/controls",
-      "model_module_version": "1.2.0",
-      "model_name": "FloatProgressModel",
-      "state": {
-       "bar_style": "info",
-       "description": "Loading:",
-       "layout": "IPY_MODEL_211e893037b54ddbbef162dd31a9d36d",
-       "max": 10,
-       "style": "IPY_MODEL_829c205aa47f49fda466205f5a185761",
-       "value": 7.5
-      }
-     },
-     "6791d0616a254443956bd7b4eff2db88": {
-      "model_module": "@jupyter-widgets/base",
-      "model_module_version": "1.0.0",
-      "model_name": "LayoutModel",
-      "state": {}
-     },
-     "68f1b7541fdc4e12a211196d48c2d5a8": {
-      "model_module": "@jupyter-widgets/controls",
-      "model_module_version": "1.2.0",
-      "model_name": "DescriptionStyleModel",
-      "state": {
-       "description_width": ""
-      }
-     },
-     "69c638b0f4b2438295014812ea6556c4": {
-      "model_module": "@jupyter-widgets/base",
-      "model_module_version": "1.0.0",
-      "model_name": "LayoutModel",
-      "state": {}
-     },
-     "6c429a34cc3947bd8805bfc6429926d9": {
-      "model_module": "@jupyter-widgets/controls",
-      "model_module_version": "1.2.0",
-      "model_name": "ButtonStyleModel",
-      "state": {}
-     },
-     "6e5fa2c5de6f42fe8c29a35af09ff45f": {
-      "model_module": "@jupyter-widgets/controls",
-      "model_module_version": "1.2.0",
-      "model_name": "FloatLogSliderModel",
-      "state": {
-       "description": "Log Slider",
-       "layout": "IPY_MODEL_097a68c23efb4c61bbbb82ba48e0549f",
-       "max": 10,
-       "min": -10,
-       "step": 0.2,
-       "style": "IPY_MODEL_452da6997ab141dd9441ef9a75724a5f",
-       "value": 10
-      }
-     },
-     "70413a62f5cd45039e6179d1e66b6de2": {
-      "model_module": "@jupyter-widgets/controls",
-      "model_module_version": "1.2.0",
-      "model_name": "DescriptionStyleModel",
-      "state": {
-       "description_width": ""
-      }
-     },
-     "7111f164c7a8470b8ed790eee98f4126": {
-      "model_module": "@jupyter-widgets/controls",
-      "model_module_version": "1.2.0",
-      "model_name": "SliderStyleModel",
-      "state": {
-       "description_width": ""
-      }
-     },
-     "719a91ad9b9c4a2b8fed5aac7f200364": {
-      "model_module": "@jupyter-widgets/base",
-      "model_module_version": "1.0.0",
-      "model_name": "LayoutModel",
-      "state": {}
-     },
-     "725417ead4b84b85b4afa764702a5e2d": {
-      "model_module": "@jupyter-widgets/controls",
-      "model_module_version": "1.2.0",
-      "model_name": "HTMLModel",
-      "state": {
-       "description": "Some HTML",
-       "layout": "IPY_MODEL_649faa4505014c29aef8a88ff337d739",
-       "placeholder": "Some HTML",
-       "style": "IPY_MODEL_1e043e93733e418794a99a2e213b0d8b",
-       "value": "Hello <b>World</b>"
-      }
-     },
-     "7383e4d1c8084cf082f5e4791a380c5f": {
-      "model_module": "@jupyter-widgets/controls",
-      "model_module_version": "1.2.0",
-      "model_name": "DescriptionStyleModel",
-      "state": {
-       "description_width": ""
-      }
-     },
-     "73a073fa821f4620b842f08368e860dc": {
-      "model_module": "@jupyter-widgets/controls",
-      "model_module_version": "1.2.0",
-      "model_name": "DescriptionStyleModel",
-      "state": {
-       "description_width": ""
-      }
-     },
-     "7552d86f3549452f8d88ab7399bee1a2": {
-      "model_module": "@jupyter-widgets/base",
-      "model_module_version": "1.0.0",
-      "model_name": "LayoutModel",
-      "state": {}
-     },
-     "772ab383316748efbb1363a650177f97": {
-      "model_module": "@jupyter-widgets/controls",
-      "model_module_version": "1.2.0",
-      "model_name": "DescriptionStyleModel",
-      "state": {
-       "description_width": ""
-      }
-     },
-     "7d6aa23a60264dec8b342aac24cbffba": {
-      "model_module": "@jupyter-widgets/controls",
-      "model_module_version": "1.2.0",
-      "model_name": "LabelModel",
-      "state": {
-       "layout": "IPY_MODEL_91428d748a434f43b70ee88cc3ce3a7d",
-       "style": "IPY_MODEL_68f1b7541fdc4e12a211196d48c2d5a8",
-       "value": "2"
-      }
-     },
-     "7dfe3c9fef2545a99b83fa09c1bc5cee": {
-      "model_module": "@jupyter-widgets/controls",
-      "model_module_version": "1.2.0",
-      "model_name": "LabelModel",
-      "state": {
-       "layout": "IPY_MODEL_8ff41dbcb13a4cc3b8e87a0d144f01dc",
-       "style": "IPY_MODEL_f99fdfbb28ad4457a4431619c70b03ff",
-       "value": "2"
-      }
-     },
-     "80131bfe93e6434488968f70cd56238c": {
-      "model_module": "@jupyter-widgets/controls",
-      "model_module_version": "1.2.0",
-      "model_name": "LabelModel",
-      "state": {
-       "layout": "IPY_MODEL_4aa049b48fb94845a6f27ff87e772530",
-       "style": "IPY_MODEL_647ce30621694edea7eedcebc1a4ca07",
-       "value": "1"
-      }
-     },
-     "810babe4f24847559382264c058d3580": {
-      "model_module": "@jupyter-widgets/base",
-      "model_module_version": "1.0.0",
-      "model_name": "LayoutModel",
-      "state": {}
-     },
-     "819a3c463d45454591da1b07328d8ed7": {
-      "model_module": "@jupyter-widgets/controls",
-      "model_module_version": "1.2.0",
-      "model_name": "VBoxModel",
-      "state": {
-       "children": [
-        "IPY_MODEL_0eb54aa475c94763a8ca561d1d177635",
-        "IPY_MODEL_235ccf5e1dd140549892a844083d3cc7"
-       ],
-       "layout": "IPY_MODEL_9fb998e3691a4aa592c1395643655b4a"
-      }
-     },
-     "829c205aa47f49fda466205f5a185761": {
-      "model_module": "@jupyter-widgets/controls",
-      "model_module_version": "1.2.0",
-      "model_name": "ProgressStyleModel",
-      "state": {
-       "description_width": ""
-      }
-     },
-     "85877e6816b14ac69c094fff037e2a45": {
-      "model_module": "@jupyter-widgets/controls",
-      "model_module_version": "1.2.0",
-      "model_name": "LinkModel",
-      "state": {
-       "source": [
-        "IPY_MODEL_f0d608e9159c40819f3a28278e50a86b",
-        "value"
-       ],
-       "target": [
-        "IPY_MODEL_f03dbafe8b80415a81b3d0892e751ffa",
-        "value"
-       ]
-      }
-     },
-     "8676de1131a4454c926f1fbd15f1eff1": {
-      "model_module": "@jupyter-widgets/base",
-      "model_module_version": "1.0.0",
-      "model_name": "LayoutModel",
-      "state": {}
-     },
-     "86ae8ef8b5634cc9a71172cdce6e45d7": {
-      "model_module": "@jupyter-widgets/controls",
-      "model_module_version": "1.2.0",
-      "model_name": "DescriptionStyleModel",
-      "state": {
-       "description_width": ""
-      }
-     },
-     "87cb382ded4e48fbbccbf47641e6a51d": {
-      "model_module": "@jupyter-widgets/controls",
-      "model_module_version": "1.2.0",
-      "model_name": "ToggleButtonModel",
-      "state": {
-       "description": "Click me",
-       "icon": "check",
-       "layout": "IPY_MODEL_f3d3eeca0f6b46198f00d85afae40189",
-       "style": "IPY_MODEL_3c016dca70f14eb49ef4468368d22077",
-       "tooltip": "Description"
-      }
-     },
-     "88103d76545a4600a047a2eb643ecaee": {
-      "model_module": "@jupyter-widgets/base",
-      "model_module_version": "1.0.0",
-      "model_name": "LayoutModel",
-      "state": {}
-     },
-     "88b19b16b0a64cd0a004c5e4bafbfa6d": {
-      "model_module": "@jupyter-widgets/controls",
-      "model_module_version": "1.2.0",
-      "model_name": "DescriptionStyleModel",
-      "state": {
-       "description_width": ""
-      }
-     },
-     "8aaa1bf7aa954c5d92b5c9614659515e": {
-      "model_module": "@jupyter-widgets/controls",
-      "model_module_version": "1.2.0",
-      "model_name": "SelectModel",
-      "state": {
-       "_options_labels": [
-        "Linux",
-        "Windows",
-        "OSX"
-       ],
-       "description": "OS:",
-       "index": 2,
-       "layout": "IPY_MODEL_efa1bd74ea5749059aa2472e7825c10e",
-       "style": "IPY_MODEL_88b19b16b0a64cd0a004c5e4bafbfa6d"
-      }
-     },
-     "8b8aab2649904ed092ec59a211f600c9": {
-      "model_module": "@jupyter-widgets/base",
-      "model_module_version": "1.0.0",
-      "model_name": "LayoutModel",
-      "state": {}
-     },
-     "8da9e65402e34b79a5747ef5a3bc9397": {
-      "model_module": "@jupyter-widgets/base",
-      "model_module_version": "1.0.0",
-      "model_name": "LayoutModel",
-      "state": {}
-     },
-     "8e82e9c6d6934dd1be369e58faf27d51": {
-      "model_module": "@jupyter-widgets/base",
-      "model_module_version": "1.0.0",
-      "model_name": "LayoutModel",
-      "state": {}
-     },
-     "8fdeea1ac9a84617a59f20ae74b2f774": {
-      "model_module": "@jupyter-widgets/controls",
-      "model_module_version": "1.2.0",
-      "model_name": "IntSliderModel",
-      "state": {
-       "layout": "IPY_MODEL_719a91ad9b9c4a2b8fed5aac7f200364",
-       "style": "IPY_MODEL_7111f164c7a8470b8ed790eee98f4126"
-      }
-     },
-     "8ff41dbcb13a4cc3b8e87a0d144f01dc": {
-      "model_module": "@jupyter-widgets/base",
-      "model_module_version": "1.0.0",
-      "model_name": "LayoutModel",
-      "state": {}
-     },
-     "906faf4892034844a1934946128c5f15": {
-      "model_module": "@jupyter-widgets/controls",
-      "model_module_version": "1.2.0",
-      "model_name": "LabelModel",
-      "state": {
-       "layout": "IPY_MODEL_4cb9e3c90052461781bfff421e679019",
-       "style": "IPY_MODEL_408bdb33e5304a9d8b48296328655655",
-       "value": "0"
-      }
-     },
-     "90a874d432d944df85db3ef7d54fcf7b": {
-      "model_module": "@jupyter-widgets/controls",
-      "model_module_version": "1.2.0",
-      "model_name": "ValidModel",
-      "state": {
-       "description": "Valid!",
-       "layout": "IPY_MODEL_da7984e498e346b4a73cdad17f7f8f9c",
-       "style": "IPY_MODEL_fde9b3aaa0c04bf98e8aeda78ede05a5"
-      }
-     },
-     "91428d748a434f43b70ee88cc3ce3a7d": {
-      "model_module": "@jupyter-widgets/base",
-      "model_module_version": "1.0.0",
-      "model_name": "LayoutModel",
-      "state": {}
-     },
-     "91af6e2dd3cd49df95f513cf2402f9cb": {
-      "model_module": "@jupyter-widgets/controls",
-      "model_module_version": "1.2.0",
-      "model_name": "DescriptionStyleModel",
-      "state": {
-       "description_width": ""
-      }
-     },
-     "91ed9917c1f84bd890c071bf40ffbbf8": {
-      "model_module": "@jupyter-widgets/controls",
-      "model_module_version": "1.2.0",
-      "model_name": "DropdownModel",
-      "state": {
-       "_options_labels": [
-        "One",
-        "Two",
-        "Three"
-       ],
-       "description": "Number:",
-       "index": 1,
-       "layout": "IPY_MODEL_8e82e9c6d6934dd1be369e58faf27d51",
-       "style": "IPY_MODEL_cdd60538466b44c79554f5eb8a9846d0"
-      }
-     },
-     "9207e414a219424c9c2074a4d4caaa2d": {
-      "model_module": "@jupyter-widgets/base",
-      "model_module_version": "1.0.0",
-      "model_name": "LayoutModel",
-      "state": {}
-     },
-     "92e68368d16d4c308f7d36e215a9514f": {
-      "model_module": "@jupyter-widgets/controls",
-      "model_module_version": "1.2.0",
-      "model_name": "DescriptionStyleModel",
-      "state": {
-       "description_width": ""
-      }
-     },
-     "9439a63b1b07464ab7a26b1354bdc588": {
-      "model_module": "@jupyter-widgets/base",
-      "model_module_version": "1.0.0",
-      "model_name": "LayoutModel",
-      "state": {}
-     },
-     "957d6891fcc14afebbe6345d6f40f7e7": {
-      "model_module": "@jupyter-widgets/controls",
-      "model_module_version": "1.2.0",
-      "model_name": "SelectionRangeSliderModel",
-      "state": {
-       "_model_name": "SelectionRangeSliderModel",
-       "_options_labels": [
-        "Jan",
-        "Feb",
-        "Mar",
-        "Apr",
-        "May",
-        "Jun",
-        "Jul",
-        "Aug",
-        "Sep",
-        "Oct",
-        "Nov",
-        "Dec"
-       ],
-       "_view_name": "SelectionRangeSliderView",
-       "description": "Months (2015)",
-       "index": [
-        0,
-        11
-       ],
-       "layout": "IPY_MODEL_e11fb1bebb8e4cf68d52584dd7d0be41",
-       "style": "IPY_MODEL_cd6a7a46ee744c6982ad36753dbc20c2"
-      }
-     },
-     "961cd58299644b9e94d2a0ebc5a5bf79": {
-      "model_module": "@jupyter-widgets/base",
-      "model_module_version": "1.0.0",
-      "model_name": "LayoutModel",
-      "state": {}
-     },
-     "966743239d2f4608be191a9c3a46cbd4": {
-      "model_module": "@jupyter-widgets/controls",
-      "model_module_version": "1.2.0",
-      "model_name": "IntTextModel",
-      "state": {
-       "description": "Any:",
-       "layout": "IPY_MODEL_59507f8ecd2545adb7e9624ad9419b34",
-       "step": 1,
-       "style": "IPY_MODEL_4393af9d013540a894d077b106b7ed7c",
-       "value": 7
-      }
-     },
-     "9706b995ac1046efb4784ebaf8233d1b": {
-      "model_module": "@jupyter-widgets/controls",
-      "model_module_version": "1.2.0",
-      "model_name": "DescriptionStyleModel",
-      "state": {
-       "description_width": ""
-      }
-     },
-     "9a55502eb1514dd98ab3e8974dcbfd7d": {
-      "model_module": "@jupyter-widgets/base",
-      "model_module_version": "1.0.0",
-      "model_name": "LayoutModel",
-      "state": {}
-     },
-     "9d74929519074259a4316ba011e92fa6": {
-      "model_module": "@jupyter-widgets/controls",
-      "model_module_version": "1.2.0",
-      "model_name": "TabModel",
-      "state": {
-       "_titles": {
-        "0": "0",
-        "1": "1",
-        "2": "2",
-        "3": "3",
-        "4": "4"
-       },
-       "children": [
-        "IPY_MODEL_dd595b56399f4c9bb03b70e6e9932e8c",
-        "IPY_MODEL_b49082b64ce14b4cb79c7006cac57662",
-        "IPY_MODEL_ded415ef57e648628158af1c74e95354",
-        "IPY_MODEL_c3ebde2a869c406fb43cc3c638be5a14",
-        "IPY_MODEL_1295a54fe0354b6b9c1071bfe067c982"
-       ],
-       "layout": "IPY_MODEL_4b6a5494401c4fa39cc7f7bfda4064c6",
-       "selected_index": 3
-      }
-     },
-     "9d892fd421b243a8ad33aab43314b3a2": {
-      "model_module": "@jupyter-widgets/controls",
-      "model_module_version": "1.2.0",
-      "model_name": "SelectionSliderModel",
-      "state": {
-       "_options_labels": [
-        "scrambled",
-        "sunny side up",
-        "poached",
-        "over easy"
-       ],
-       "continuous_update": false,
-       "description": "I like my eggs ...",
-       "index": 1,
-       "layout": "IPY_MODEL_a72df4da99da4e3293fceb5a38522ae2",
-       "style": "IPY_MODEL_3c6bc9c49dc945bc8d52835da8df1914"
-      }
-     },
-     "9fb998e3691a4aa592c1395643655b4a": {
-      "model_module": "@jupyter-widgets/base",
-      "model_module_version": "1.0.0",
-      "model_name": "LayoutModel",
-      "state": {}
-     },
-     "9fee0eb650fa419bad57dd37cec4e994": {
-      "model_module": "@jupyter-widgets/controls",
-      "model_module_version": "1.2.0",
-      "model_name": "LabelModel",
-      "state": {
-       "layout": "IPY_MODEL_07fdb82fa08a4d57923b927afcf64530",
-       "style": "IPY_MODEL_df7eb1ebb3494a7ab27a3423c11c804a",
-       "value": "The $m$ in $E=mc^2$:"
-      }
-     },
-     "a0d2fe72bd73435382290ed298a63e5a": {
-      "model_module": "@jupyter-widgets/controls",
-      "model_module_version": "1.2.0",
-      "model_name": "DescriptionStyleModel",
-      "state": {
-       "description_width": ""
-      }
-     },
-     "a1d1309305174adfa98aea4100f09952": {
-      "model_module": "@jupyter-widgets/controls",
-      "model_module_version": "1.2.0",
-      "model_name": "DescriptionStyleModel",
-      "state": {
-       "description_width": ""
-      }
-     },
-     "a38ef1ff7d2f4b4ba0cb19d0fe91e417": {
-      "model_module": "@jupyter-widgets/controls",
-      "model_module_version": "1.2.0",
-      "model_name": "DescriptionStyleModel",
-      "state": {
-       "description_width": ""
-      }
-     },
-     "a3c6c65f82cb49b5ad0493fd1dd4bac3": {
-      "buffers": [
-       {
-        "data": "iVBORw0KGgoAAAANSUhEUgAAATIAAAGxCAYAAADh4jqzAAAKQWlDQ1BJQ0MgUHJvZmlsZQAASA2dlndUU9kWh8+9N73QEiIgJfQaegkg0jtIFQRRiUmAUAKGhCZ2RAVGFBEpVmRUwAFHhyJjRRQLg4Ji1wnyEFDGwVFEReXdjGsJ7601896a/cdZ39nnt9fZZ+9917oAUPyCBMJ0WAGANKFYFO7rwVwSE8vE9wIYEAEOWAHA4WZmBEf4RALU/L09mZmoSMaz9u4ugGS72yy/UCZz1v9/kSI3QyQGAApF1TY8fiYX5QKUU7PFGTL/BMr0lSkyhjEyFqEJoqwi48SvbPan5iu7yZiXJuShGlnOGbw0noy7UN6aJeGjjAShXJgl4GejfAdlvVRJmgDl9yjT0/icTAAwFJlfzOcmoWyJMkUUGe6J8gIACJTEObxyDov5OWieAHimZ+SKBIlJYqYR15hp5ejIZvrxs1P5YjErlMNN4Yh4TM/0tAyOMBeAr2+WRQElWW2ZaJHtrRzt7VnW5mj5v9nfHn5T/T3IevtV8Sbsz55BjJ5Z32zsrC+9FgD2JFqbHbO+lVUAtG0GQOXhrE/vIADyBQC03pzzHoZsXpLE4gwnC4vs7GxzAZ9rLivoN/ufgm/Kv4Y595nL7vtWO6YXP4EjSRUzZUXlpqemS0TMzAwOl89k/fcQ/+PAOWnNycMsnJ/AF/GF6FVR6JQJhIlou4U8gViQLmQKhH/V4X8YNicHGX6daxRodV8AfYU5ULhJB8hvPQBDIwMkbj96An3rWxAxCsi+vGitka9zjzJ6/uf6Hwtcim7hTEEiU+b2DI9kciWiLBmj34RswQISkAd0oAo0gS4wAixgDRyAM3AD3iAAhIBIEAOWAy5IAmlABLJBPtgACkEx2AF2g2pwANSBetAEToI2cAZcBFfADXALDIBHQAqGwUswAd6BaQiC8BAVokGqkBakD5lC1hAbWgh5Q0FQOBQDxUOJkBCSQPnQJqgYKoOqoUNQPfQjdBq6CF2D+qAH0CA0Bv0BfYQRmALTYQ3YALaA2bA7HAhHwsvgRHgVnAcXwNvhSrgWPg63whfhG/AALIVfwpMIQMgIA9FGWAgb8URCkFgkAREha5EipAKpRZqQDqQbuY1IkXHkAwaHoWGYGBbGGeOHWYzhYlZh1mJKMNWYY5hWTBfmNmYQM4H5gqVi1bGmWCesP3YJNhGbjS3EVmCPYFuwl7ED2GHsOxwOx8AZ4hxwfrgYXDJuNa4Etw/XjLuA68MN4SbxeLwq3hTvgg/Bc/BifCG+Cn8cfx7fjx/GvyeQCVoEa4IPIZYgJGwkVBAaCOcI/YQRwjRRgahPdCKGEHnEXGIpsY7YQbxJHCZOkxRJhiQXUiQpmbSBVElqIl0mPSa9IZPJOmRHchhZQF5PriSfIF8lD5I/UJQoJhRPShxFQtlOOUq5QHlAeUOlUg2obtRYqpi6nVpPvUR9Sn0vR5Mzl/OX48mtk6uRa5Xrl3slT5TXl3eXXy6fJ18hf0r+pvy4AlHBQMFTgaOwVqFG4bTCPYVJRZqilWKIYppiiWKD4jXFUSW8koGStxJPqUDpsNIlpSEaQtOledK4tE20Otpl2jAdRzek+9OT6cX0H+i99AllJWVb5SjlHOUa5bPKUgbCMGD4M1IZpYyTjLuMj/M05rnP48/bNq9pXv+8KZX5Km4qfJUilWaVAZWPqkxVb9UU1Z2qbapP1DBqJmphatlq+9Uuq43Pp893ns+dXzT/5PyH6rC6iXq4+mr1w+o96pMamhq+GhkaVRqXNMY1GZpumsma5ZrnNMe0aFoLtQRa5VrntV4wlZnuzFRmJbOLOaGtru2nLdE+pN2rPa1jqLNYZ6NOs84TXZIuWzdBt1y3U3dCT0svWC9fr1HvoT5Rn62fpL9Hv1t/ysDQINpgi0GbwaihiqG/YZ5ho+FjI6qRq9Eqo1qjO8Y4Y7ZxivE+41smsImdSZJJjclNU9jU3lRgus+0zwxr5mgmNKs1u8eisNxZWaxG1qA5wzzIfKN5m/krCz2LWIudFt0WXyztLFMt6ywfWSlZBVhttOqw+sPaxJprXWN9x4Zq42Ozzqbd5rWtqS3fdr/tfTuaXbDdFrtOu8/2DvYi+yb7MQc9h3iHvQ732HR2KLuEfdUR6+jhuM7xjOMHJ3snsdNJp9+dWc4pzg3OowsMF/AX1C0YctFx4bgccpEuZC6MX3hwodRV25XjWuv6zE3Xjed2xG3E3dg92f24+ysPSw+RR4vHlKeT5xrPC16Il69XkVevt5L3Yu9q76c+Oj6JPo0+E752vqt9L/hh/QL9dvrd89fw5/rX+08EOASsCegKpARGBFYHPgsyCRIFdQTDwQHBu4IfL9JfJFzUFgJC/EN2hTwJNQxdFfpzGC4sNKwm7Hm4VXh+eHcELWJFREPEu0iPyNLIR4uNFksWd0bJR8VF1UdNRXtFl0VLl1gsWbPkRoxajCCmPRYfGxV7JHZyqffS3UuH4+ziCuPuLjNclrPs2nK15anLz66QX8FZcSoeGx8d3xD/iRPCqeVMrvRfuXflBNeTu4f7kufGK+eN8V34ZfyRBJeEsoTRRJfEXYljSa5JFUnjAk9BteB1sl/ygeSplJCUoykzqdGpzWmEtPi000IlYYqwK10zPSe9L8M0ozBDuspp1e5VE6JA0ZFMKHNZZruYjv5M9UiMJJslg1kLs2qy3mdHZZ/KUcwR5vTkmuRuyx3J88n7fjVmNXd1Z752/ob8wTXuaw6thdauXNu5Tnddwbrh9b7rj20gbUjZ8MtGy41lG99uit7UUaBRsL5gaLPv5sZCuUJR4b0tzlsObMVsFWzt3WazrWrblyJe0fViy+KK4k8l3JLr31l9V/ndzPaE7b2l9qX7d+B2CHfc3em681iZYlle2dCu4F2t5czyovK3u1fsvlZhW3FgD2mPZI+0MqiyvUqvakfVp+qk6oEaj5rmvep7t+2d2sfb17/fbX/TAY0DxQc+HhQcvH/I91BrrUFtxWHc4azDz+ui6rq/Z39ff0TtSPGRz0eFR6XHwo911TvU1zeoN5Q2wo2SxrHjccdv/eD1Q3sTq+lQM6O5+AQ4ITnx4sf4H++eDDzZeYp9qukn/Z/2ttBailqh1tzWibakNml7THvf6YDTnR3OHS0/m/989Iz2mZqzymdLz5HOFZybOZ93fvJCxoXxi4kXhzpXdD66tOTSna6wrt7LgZevXvG5cqnbvfv8VZerZ645XTt9nX297Yb9jdYeu56WX+x+aem172296XCz/ZbjrY6+BX3n+l37L972un3ljv+dGwOLBvruLr57/17cPel93v3RB6kPXj/Mejj9aP1j7OOiJwpPKp6qP6391fjXZqm99Oyg12DPs4hnj4a4Qy//lfmvT8MFz6nPK0a0RupHrUfPjPmM3Xqx9MXwy4yX0+OFvyn+tveV0auffnf7vWdiycTwa9HrmT9K3qi+OfrW9m3nZOjk03dp76anit6rvj/2gf2h+2P0x5Hp7E/4T5WfjT93fAn88ngmbWbm3/eE8/syOll+AAAACXBIWXMAABcSAAAXEgFnn9JSAAAB1WlUWHRYTUw6Y29tLmFkb2JlLnhtcAAAAAAAPHg6eG1wbWV0YSB4bWxuczp4PSJhZG9iZTpuczptZXRhLyIgeDp4bXB0az0iWE1QIENvcmUgNS40LjAiPgogICA8cmRmOlJERiB4bWxuczpyZGY9Imh0dHA6Ly93d3cudzMub3JnLzE5OTkvMDIvMjItcmRmLXN5bnRheC1ucyMiPgogICAgICA8cmRmOkRlc2NyaXB0aW9uIHJkZjphYm91dD0iIgogICAgICAgICAgICB4bWxuczp0aWZmPSJodHRwOi8vbnMuYWRvYmUuY29tL3RpZmYvMS4wLyI+CiAgICAgICAgIDx0aWZmOkNvbXByZXNzaW9uPjU8L3RpZmY6Q29tcHJlc3Npb24+CiAgICAgICAgIDx0aWZmOlBob3RvbWV0cmljSW50ZXJwcmV0YXRpb24+MjwvdGlmZjpQaG90b21ldHJpY0ludGVycHJldGF0aW9uPgogICAgICAgICA8dGlmZjpPcmllbnRhdGlvbj4xPC90aWZmOk9yaWVudGF0aW9uPgogICAgICA8L3JkZjpEZXNjcmlwdGlvbj4KICAgPC9yZGY6UkRGPgo8L3g6eG1wbWV0YT4KsOMy3QAAQABJREFUeAHtXQe4FEW2LhRzQsyCIigGBHNW5HpNmIVdAyZQXMOiu4hZDKiL4ZneGteE7qorCqu4a06AcUXBRUxgQgUDgjkj9Dt/7TtlTc90z8y9U8305T/fd293VzhV/ff0P6eqTp1pFYkYChEgAkQgxwgskOO+s+tEgAgQAYsAiYwfBCJABHKPAIks94+QN0AEiACJjJ8BIkAEco8AiSz3j5A3QASIAImMnwEiQARyjwCJLPePkDdABIgAiYyfASJABHKPAIks94+QN0AEiACJjJ8BIkAEco8AiSz3j5A3QASIAImMnwEiQARyjwCJLPePkDdABIgAiYyfASJABHKPAIks94+QN0AEiACJjJ8BIkAEco8AiSz3j5A3QASIAImMnwEiQARyjwCJLPePkDdABIgAiYyfASJABHKPAIks94+QN0AEiACJjJ8BIkAEco9A69B3MGLECDN06FAze/bs0E1RPxEgAnWOQLt27czw4cNN27Zta9tT/K5lSGlsbMTvZvKPGPAzwM+A/QyMHDmy5pQT3CKbM2eOZd4hQ4aYHj161JaFqY0IEIHcIDBw4EAzceJEM3fu3Jr3OTiRaY+7dOliGhoa9JJHIkAE5jME2rRpE+yOOdkfDFoqJgJEICsESGRZIc12iAARCIYAiSwYtFRMBIhAVgiQyLJCmu0QASIQDAESWTBoqZgIEIGsECCRZYU02yECRCAYAiSyYNBSMREgAlkhQCLLCmm2QwSIQDAESGTBoKViIkAEskKARJYV0myHCBCBYAiQyIJBS8VEgAhkhQCJLCuk2Q4RIALBECCRBYOWiokAEcgKARJZVkizHSJABIIhQCILBi0VEwEikBUCJLKskGY7RIAIBEOARBYMWiomAkQgKwRIZFkhzXaIABEIhgCJLBi0VEwEiEBWCJDIskKa7RABIhAMARJZMGipmAgQgawQIJFlhTTbIQJEIBgCJLJg0FIxESACWSFAIssKabZDBIhAMARIZMGgpWIiQASyQoBElhXSbIcIEIFgCJDIgkFLxUSACGSFAIksK6TZDhEgAsEQIJEFg5aKiQARyAoBEllWSLMdIkAEgiHQOphmKm4SAj/88INZbLHFmlQ3iiLTqlWriurOmTPHoK1vv/3WzJo1y3zyySdmjTXWMGuuuWZF9fNY6Ouvv7bYLrTQQk3q/k8//WS+++47Az3A65dffjEbb7yxWWKJJZqkj5VqhwCJrHZYNkvTjz/+aDbffHPz/vvvmxtvvNEccMABFevDC7X33nubF1980bz66qtmpZVWMmPGjDEPPPCAeeuttyxRff755wZ/eBFBYKhTSo466ihz4YUXmp133tnWBTHq3wILLODOkabXW221lfnb3/5mllpqKavyzjvvNMOHDzfvvvuubQ/lWrdubV/4LbbYwuy4447mN7/5TVnSRf9POeUU880335i11lrLHHTQQeawww4zCy+8cKmuF6XNnTvX3H333WbYsGFm3Lhx5quvvjILLrig2XLLLc3AgQPNfvvt5+p88cUX5rbbbjPjx483H3/8scUKeH355ZcWL5AYvijisswyy5jnn3/erLfeevEsXmeJgDycoNKjRw88/Ug+UEHbybvy5557zuIErPbcc097O/LyRLfeemskZJR6e0Iaru79998f+dfQV83fgAEDohEjRlRVB/qvu+4628eHH364orq77bZbNGPGjMT7EosnEmIs0rX99ttHQvqJ9TRDLM1o3333LarvYyGEbYsLqUfrr79+alm/nn8upBpNnz5dm+UxBYGQXMA5MvlU1oPgm18Fwz3Iqaeeavr162e6du1qLQvNjx9hOajMnDnTvPbaa3pZcPSHnThfZZVV7B+GlLBSzj33XHP++eebZZddtqBeuYu1117bCPnaYlOnTnXFMew688wzzeGHH271L7300i7voYceMo2NjQaWTilBP2CJxeWpp54yffv2LWkdaVkhFiOEZ0aNGqVJJY/XXHONTYc1BissLj5eyEP/gdmqq65qhPhM7969zYMPPmiv43V5nS0CHFpmi3dia/5waYUVVrDlRo4caY942TGsAsFgyBcXDEtVZs+ebc477zxzzDHHGLF47HCuTZs2Bn+XXXaZOf30021RsaDM0UcfrdUKjj6RYc4Mw0YMoTA0A+HqHyphSLXtttu64V7btm2dLrS3ww47uGsMZ++9915zxRVX2OEYhsFnn322ufjii10ZnMiXurnnnntsGoalRxxxhJk0aZJ54YUXbNpdd91lNtlkEzvstAneP9w/2sSQWkWsP9OrVy+z8sorm5dfftmMHTvWDr1B4JDll1/efPTRR+add94xmDtUvDD3teSSS9qhZfv27c17771nh8i2Ev/VFwIplmBNskKakzXpYJ0oeeyxx9zQRkjIDp/EInBp8qmJhGAisXiKenzBBRe4ckI6RfmacPPNN7tyaC9J5IV25QYNGpRUrGT6448/7urK3FHJMjJ3Fe211162nBBFhKGdL0I2TofMFbqsm266KVJMhFgiIR2XpydiZbm6Mi8X3XHHHZpVcPz0008jWeQoSCt1sdpqq1l9QtalsplWBQIhuYBDyzr5XvGHUYsvvri1fuQzUtA7DIH69+9fNKzyLTLUTRKdjEd+WjnfIuvUqVOSupLp/vARq6GlBEM23AcEw2hYW748+eST7lLLIQHngwcPtnnTpk0zjzzyiCuHEyxkYEiqMnToUGvJ6rV/XHHFFY1vPfp5/rliloaXX57n8wYBEtm8wb2o1TiR+SSGuSQMfyBPPPGEueWWWwrq+yuQaa4biyyyiKuX5oLgk5G+yK5imRN/Xumzzz5LLC0WkcvDKqovuEfIoosuaue6/LzTTjvN6NBbFkL8LCMWm3WLQOJ2221nTj755IL8plwoZml4NUUv69QWARJZbfFssrY4kcFdQQUvLuabVGCV6IIA0jCPpJJGZP48nF9H6+rRt/Bef/11m4y5J/hOYd4tTeDyoJJEZLCmLr/8clsM81CbbbaZVjHff/+9GT16tL1GuhKJFkD5Qw891F5i4t8XuFioYKHEJ1VNr/aomKXhVa1Olq89Ar++AbXXTY1VIOATE4YxvgWAIRpe3g033NBqBKH4E+T+S5ZGZL6Vpy9oqS76fUE7IBOUx4odfNROPPHEUtVsmt9GnMgmT55sfdSwCotzyJFHHllwr7DG1EKDv1kp2XTTTW0ycMAKpYqSbocOHcwee+yhyc066v2k4dWsBli5JgiQyGoCY/OVpFlkIDJYFxdddJFrCBbahx9+aK996y2NyH7++WdXH6txSeL3BWX8erieMmUKDiXFt8jQx4022sj+wapcd911zRlnnGHn/1C5oaHBXHrppQV6xA/OXcPNwRcMobG6+Oyzz7rkl156yZ6jXSVHOBbXwhqDYr33NLxcZ3gyzxD4dfwyz7rAhoGATx6YG/LJSSfNe/bsaed+nnnmGWu1YGL7hhtuMMstt5wDUa0Zl+Cd6EuJpDQLw7fI4HbRvXt367UPIgG5HHfccZ7WwlO1YJAKcpk4cWJBgY4dOxpZsTS77LKLwf3A094XePOrYI7rkksuMRjqYlsQMPL1oxyIbJ999rF5eu/qVqF6mnNUzNLwao5+1q0NAiSy2uDYbC0+kWEo5w8tfYfXs846y+y66662vb/+9a/mnHPOMViBU8ELnyT6UiIfK3xJ4hMZ/Lmw2FCp+BYZfK8w6Q4rS3WCBMWlo6Q6OPL6Q0XcS9r9QIlaZCBc+H/Bx833ISvZUBWJilkaXlWoY9FACHBoGQjYatXGiQxDI537AgnAURMCSwb7FSF4ya6//nq3ioc0OK0mib6UyE8jCCUdlNtggw1wqFi0z6iAoSX2XcIJFcNKCBYqlHxsgvcP5XyB9QfHV3jpY74MzsC4d98VAk6yaqXphve4O4evs9pzxSwNr2p1snztESCR1R7TJmn0yQNDS4hvlfn5mGdSwUZn3x8q7YXTlxJ1feJUXXr029K0So9+n3XYiA3fY2QTO44YJu6+++4l59leeeUV1wx2J8A6wyZueOKLo6159NFHrXf/22+/bWDtQeBbhx0CECwiQLBZHe3VQhSzNLxq0Q51NA8BElnz8KtZbf9FUZcDf57MJyhEulALRzz9jU8AtbDI/GFU0l7IpBv3+4xVRRWsdsKBFf5wWM2EZekPI1HOn0/DPsYkweop9luqqBuG7zyLlVW11LRcU45KZD7+TdHDOmERIJGFxbdi7T55qFXjk4JPdBh2+vNM6u2Oxnzn2Hjj8AVT8fVpmh79eS5sQq9G/D7HN2JjlwDm3HB/CFeEuT5YVCo+kcnWIE0uefTn7XQVE4sS3bp1s+UnTJhgjj/+eDckjyuBFQfLVq25eL5eK2ZpeGlZHucdApzsn3fYF7TsuwsokekRBeMvEvzKsGoJFwyQgkqam4DfRlyf1sdRh7Y4R2y0Aw880A4JsegA4tEjSBPDWliH2JgNZ1W/z75FBl0QkA3m9bARHJP7iJqBYSMcbdXbH7sJ/N0F/61Z+B9zZyoSAklPrTc/YpZBEN0CLhlXXXWVs2CR/o9//MNadPjyAFFj5TdJFLM0vJLqMj07BEhk2WGd2pJuu0EhnfPSISbS1DLAOQRkg72E+tL+N9UYuDckib+6CQ/6JPH3WoIMNNxNUnmkg3jgWe9bZLpAEa+HsD5YWUQAR5AQAhxi65EKQuSUE6xQYpgKIgKRg1yBGwgelp3uhABJIkIHhrZwpMX8mu8Hp07GSe0BMwwr1bUjqRzT5y0CHFrOW/xd67o6iAlyeKZD/JA9OrntKsjJIYccYmNiaRqssW222UYvi45wTlXxfc80TY86PNPrSo6wbuBZDzcIlc6dO+tp0REkrBFa4TsmkTlcGV2VdQkJJ34/QVAq8D3r06ePXtojrD3EDvNJDKuiCO+TJoqZfrmklWXePERAJkSDSsjQHUE7nrHyN998MxJHzsgPmyNDr0hiaEXiAZ/YGxnyRBKrLBILJUIIm3IiIaYjce6M5IVOLSqEGMnHMhJijcRajLp06RLhWSJ6rSw2RAivI5PrkcwzRRIfLBKryOkTiysSKyiSYa9LK3UiK5hWD9oRUokk/lqEqK3iAFyqeFGaLB7YviG6qxBpQb4MeyOE/UG/ZXho7wXt4A/3IwErIxn6FtQpdSErppGQmC1fKp9plSMQkgtaoRvycIMJtqFg+Ryx0/UbOFhjLVAx5qHgm+X7Z5W6TUzQlyuj9eBekTaXhnLQp+Uq1av6qzni44dN4quvvrp1z6imLspWct/YGYGFB7QFywqrntXcE6xN+K7pfFm1fWT5/yIQkgs4R1bnnzJ/zimtq9W8mOVIDO1AX7kJ97T+VJoHcvBXICutp+UquW8Mo9OG0qor6YhFDEp9I8A5svp+PuwdESACFSBAIqsAJBYhAkSgvhEgkdX382HviAARqAABElkFILEIESAC9Y0Aiay+nw97RwSIQAUIkMgqAIlFiAARqG8ESGT1/XzYOyJABCpAgERWAUgsQgSIQH0jQCKr7+fD3hEBIlABAiSyCkBiESJABOobARJZfT8f9o4IEIEKECCRVQASixABIlDfCJDI6vv5sHdEgAhUgACJrAKQWIQIEIH6RoBEVt/Ph70jAkSgAgRIZBWAxCJEgAjUNwIksvp+PuwdESACFSBAIqsAJBYhAkSgvhEgkdX382HviAARqAABElkFILEIESAC9Y0Aiay+nw97RwSIQAUIkMgqAIlFiAARqG8ESGT1/XzYOyJABCpAgERWAUgsQgSIQH0jQCKr7+fD3hEBIlABAiSyCkBiESJABOobARJZfT8f9o4IEIEKEGhdQZmaFBk0aJAZMmRITXRRCREgAvlDYOrUqcE6HZzIOnXqZMaOHWumTZsW7CaomAgQgfwgAE6otbSKRGqt1Nc3e/ZsM27cOIMjhQgQgfkbgXbt2pnOnTvXHITgRFbzHlMhESACRCCGACf7Y4DwkggQgfwhQCLL3zNjj4kAEYghQCKLAcJLIkAE8ocAiSx/z4w9JgJEIIYAiSwGCC+JABHIHwIksvw9M/aYCBCBGAIkshggvCQCRCB/CJDI8vfM2GMiQARiCJDIYoDwkggQgfwhQCLL3zNjj4kAEYghQCKLAcJLIkAE8ocAiSx/z4w9JgJEIIYAiSwGCC+JABHIHwLB45GNGDHCDB06lGF88vfZYI+JQM0RQBif4cOHm7Zt29ZWN+KRhZTGxkbEO+MfMeBngJ8B+xkYOXJkzSknuEU2Z84cy7wIc92jR4/asjC1EQEikBsEBg4caCZOnGjmzp1b8z4HJzLtcZcuXUxDQ4Ne8kgEiMB8hkCbNm2C3TEn+4NBS8VEgAhkhQCJLCuk2Q4RIALBECCRBYOWiokAEcgKARJZVkizHSJABIIhQCILBi0VEwEikBUCJLKskGY7RIAIBEOARBYMWiomAkQgKwRIZFkhzXaIABEIhgCJLBi0VEwEiEBWCJDIskKa7RABIhAMARJZMGipmAgQgawQIJFlhTTbIQJEIBgCJLJg0FIxESACWSFAIssKabZDBIhAMARIZMGgpWIiQASyQoBElhXSbIcIEIFgCJDIgkFLxUSACGSFAIksK6TZDhEgAsEQIJEFg5aKiQARyAoBEllWSLMdIkAEgiFAIgsGLRUTASKQFQIksqyQZjtEgAgEQ4BEFgxaKiYCRCArBEhkWSHNdogAEQiGAIksGLRUTASIQFYIkMiyQprtEAEiEAwBElkwaKmYCBCBrBAgkWWFNNshAkQgGAIksmDQUjERIAJZIUAiywpptkMEiEAwBFoH00zFdYnADz/8YBZbbLG67FuoTv3000/mu+++M19//bX55JNPzC+//GI23nhjs8QSS4RqknozRoAWWcaAV9PceeedZzbYYAPz9NNPV1PNlv3222/N9ttvb/bbbz8zZ84cm3bjjTea5ZZbzmyzzTYu7aGHHjINDQ1mvfXWM+3atTNbbbWVOfjgg81ZZ51lRo8eXXW7P/74o7n99ttNr169zFprrWUWX3xxs+KKK5o999zT3HXXXSX1XXHFFWaVVVYxSy+9tGnTpo1ZdtllTdu2bW1fV1hhBVt/pZVWMiuvvLLVOXLkSKfniy++MFdeeaXp27ev2WWXXcxmm21mOnXqZOuDsBdYYAGz6KKLWl0dO3Y0W2+9tenevbu91zfeeMPpAcH96U9/Mttuu63p2rWr2Xvvvc3VV19tic8V4kn9IhAFlh49ekRy99Hdd98duKWWp75z584WOyGzqm/uzDPPtHWB/XPPPWfry4vu0l566SWbtvrqq7s0lI3/denSJZIXOhJrpmwfXn311UhIoEiHr1OItUjP+uuvn1rHr49zITSrQyyrqNq6qmvhhReOpk+fbvVMmzYtUqw1X48LLrhgNHjw4Ojnn38u6jcTqkMgJBfQIpNPbL0KhkSQV155xbz22msVd3P27Nnm+uuvd+Vbt/7vDMKXX37p0mCxwZr54IMPXFqrVq3M2muvbVZbbTWDc8jrr79ujjvuOANr5v7773dl4yd/+ctfzOabb26EzOJZBdcjRowouhdYYJUKLKw//vGPtjj6//HHHxdV1b5rBiw9WHyrrrqqEeIzvXv3Ng8++KC9Rpl99tnHvPXWW1rcWn1CYPYa1uzQoUPNHnvsYeS1dWV4Ul8IcI6svp5HQW/at2/viObRRx+1L2FBgYSLhx9+2Hz22Wc2d5FFFjHdunWz52KFuBoYsoEIfHn55ZfNhhtuaJNAdBha3nHHHQZDuVmzZpm99trLXHvttebYY4/1q1nS9NNAAocccojZYost7DDxP//5jxGr0P4hD2374hPZ+eefb4d1mMcC8eof+oNh8XbbbWc6dOhgqy+//PLmo48+Mu+8844dKmNYij/MfS255JIG84HA8L333jNK5n67OAeu48ePt8kgPFxvueWWZubMmWbAgAFGRhI277HHHrNfKIqPTeS/+kGgOuOw+tIhzcnqe5OvGkcffbQbcgmJVNz5I4880tXbaaedXD2Z/3HpMicUyRyRu5ZPZCQWoCvrnwgxRssss4wti6HWE0884bKhR8jD6RGLLpo4caLL909mzJgRTZkyxU+y54ceeqitL5ZU9NVXXxXlNyVBrEqrE/ecJn369HF9v+6664qKXnrppZF8GUS4L1kwKMpnQuUIhOQCDi3r5zulqCebbLKJS/v3v//tzsudwCJTwZBI5ZtvvtFTOwmPYZovOpzy03C+6667WqsM5xhqnX766Ti1csIJJ1irCRewkDBkwwJFKYElJnNRRVlqkcHiglVUC1lqqaWsGiw2pIlO+MNa7devX1HRE0880chcmrXGyukqqsyEzBDg0DIzqKtvCKtrKhgqTp061ayxxhqaVPKIYZRMXru83Xff3Z03lcigQL5N7XANQ7xx48aZN9980+q98847nf5bb73VrLnmmu660hMlLyWfSuullcOQGrLQQgulFXNzbCBZrG6WEhAspb4RKPxKru++zne9W3fdde28kN64rDTqaeLxqaeecnlwf8DkvYoSGawPWF++RRafINc6egQhyAqmXloi07klJMKlw7f+XMEKTuCyAcF8lwwt7Tl8vt5//32DhYumiM4H+vdYSo9aiLC6MEdIyScCJLI6fm4gF0xuq8jck54mHn2fszixwJqC6BDJJ6+kYaU2NHfuXKPDMKRhRRWT+CoYYibJ999/b1cFn3/+eQOixQqs+rahjvYLOuE/BhKSOTlrfWLy/tNPP01SnZguMzc2TwktqSD8z1R22203c9RRR9nFC/RViV/zeaxfBEhk9ftsbM/84SXcMMoJXkAVf1iJVUC1fJTIfGul3AsPtwr/xYYl4xMZHGnjAlLFiimGjLAMYbVhiAqH03XWWceuJqKOrxeE6VthIEF/qBxvI+la/L5sFlYv0+Twww83ihMIE07DxxxzjO0r5u4wPzhs2LCCPqbpY968QYBENm9wr7jVHXfc0ZWdNGmSOy91gm04OneFOSKfBH2y0LkgkJuKTrjrdfwI9wMVuD9gi8/nn39uk2DNwfM+LiAgECDIKS5wmZBVQpusFhkuNtpoIyMriXZHAo433XST2XTTTePVy14rkZUjaPT9vvvuM5dccoltx5+ng9UId4z+/fvb+8VQl1KfCHCyvz6fi+sV/JawxUdcF+xkP8hK9wjC4gFJwMqBYMimpAELyd9T6ROZToTDz0oFQ7okQd2LL77YZcO/CsNSENqECRPsMBGEBXLzBdt8LrvsMgMrEQSBfsM3TZ171ddNiQxbqsaMGeOccX1d1Z4rkQGvcgIfs5NOOsn+oSzud/LkybavIFssoIB4L7zwQgPHX0r9IUAiq79nUtAjEIb4gpm///3v1rMchAGHzWeffdY0NDTYlx6Ehj2Eb7/9tqvrW3JIbA6RgcSUdLAfE57+EHVMxfmLL75YRGQgrkGDBiHbCSwcDNcgahkqkWEY6s/buUpNOFEiw6JBtQLSxZ5N/PUTlwzs3UQfK5mjrLYtlq8NAhxa1gbHoFqwGVoF82QYEv7ud7+z1heGP+JQajCX5A89GxsbtYo9KlngQgnEt8iSXAxgjWBTt8q5557rLL2ePXtqshHHUetJ7xISTvzFCGx7gvh9S6hWdbISmU/gVSuRCnDLUH8+XVFtih7WCYsAiSwsvjXRvvPOOzs9L7zwgrnhhhsKVhAx7Bk4cKCLVoEJblhtvvgvtA4t/Rczvm0IdeGSAGsQJAnB/BUsFBVYVti7CMFexXPOOUezSh5BwNjypKI+Zzr8072lmt+coxJZmkWGIS62RMGaTBJ8UWD4DMECBaU+ESCR1edzKegVNjuDRCCjRo0yJ598sj3HSqBOsmO1DSQHwTAzvrdQyQL56iQKB1sVDBl9QVgbWHXvvvuuTYbTKvYdxt00MEmuq5+wyuAJn0RImC+DhQdBHb0nndfDfs5aia58+gQe133aaaeZs88+24buwY6EUoIN42oxxucAS5Vn2rxBgHNk8wb3qluFiwDcHfyXHcSA1Ubf1wyKdSjkN+LPPSmR+W4NvuVyzz332IlvJR3ogQuCOo/6euF7hTk0kCt8ty6//HLz+OOP243lsArhRAvCxGZzxA1TwaZytch0qIttWP/85z+tLxk2tOMPK6M4on+wJCXskL3fpG1Qql/vN43I9t13XxvRA6R3wAEHmCeffNJG8IAOWHQgZsSEg+CLAZvmKXWKQOVbPptWMuRG0ab1KJ+1EFNMPkLuD3G4xJKxNyNk4tJRRtwJim7Sry+BE22+rD66emIhRYh75m8Ahy4hj0gIqEhfPGHIkCERdPh9TDqX1dRIXBmcCiG8iur5+sRx1dUvdSK7GqxOmbgvlW3ThMCi3/72t65tcdWIJMRPJEEhI7GCXTraFUJL1MOMyhAIyQX4Fg0qITsftON1plzmaiKN6IAXSywX10NEscBLiHS8uDKJ7/L0RKyaSCwxW0aGUzZZrKyCl9UnCpyD2GQBQVWUPYolVkQAcZ0yPItk5bVAlx+tI14+6VqszgId8QslKFlZjWcVXIPMZOEkEguuJBYylI5klTaS+b2CeryoHoGQXMChpbwpeRDMKZ1xxhl2yCYvacEwB3syMQzCNiGsZupQzb8vbPVBQEKEm0Yoa8hhhx1mJ+kR7BBzYvD4xzwQhqb4gx9YOYdSvw24fGAYiQCMt912m5GQPXZYiNVJePNDJzzpdWirdRHo8JZbbrH+aHDZwMID/rCSiiEdymMBA/N0mBdEH0vtJFB9OB5//PF2qLjDDjv4yUXn0I/FE2CBYSRWVTHBj2Ev5vCAucZzK6rMhLpBoBV4NWRv4Os0duxYO1GM+PGU5iEAz33MVcUn3aHVd5ZtXivZ11ZXEN+Jt7m9AB4gZ50vq0QfFirwpREn20rqskw6AiG5gBZZOvZ1lwvrK0nU4z8pv57Ta0lgep9NwUNdU1QHj/lAgO4X+XhO7CURIAIpCJDIUsBhFhEgAvlAgESWj+fEXhIBIpCCAIksBRxmEQEikA8ESGT5eE7sJREgAikIkMhSwGEWESAC+UCARJaP58ReEgEikIIAiSwFHGYRASKQDwRIZPl4TuwlESACKQiQyFLAYRYRIAL5QIBElo/nxF4SASKQggCJLAUcZhEBIpAPBEhk+XhO7CURIAIpCJDIUsBhFhEgAvlAgESWj+fEXhIBIpCCAIksBRxmEQEikA8ESGT5eE7sJREgAikIkMhSwGEWESAC+UCARJaP58ReEgEikIIAiSwFHGYRASKQDwRIZPl4TuwlESACKQiQyFLAYRYRIAL5QIBElo/nxF4SASKQggCJLAUcZhEBIpAPBEhk+XhO7CURIAIpCJDIUsBhFhEgAvlAgESWj+fEXhIBIpCCQOuUvJpmDRo0yAwZMqSmOqmMCBCB/CAwderUYJ0NTmSdOnUyY8eONdOmTQt2E1RMBIhAfhAAJ9RaWkUitVbq65s9e7YZN26cwZFCBIjA/I1Au3btTOfOnWsOQnAiq3mPqZAIEAEiEEOAk/0xQHhJBIhA/hAgkeXvmbHHRIAIxBAgkcUA4SURIAL5Q4BElr9nxh4TASIQQ4BEFgOEl0SACOQPARJZ/p4Ze0wEiEAMARJZDBBeEgEikD8ESGT5e2bsMREgAjEESGQxQHhJBIhA/hAgkeXvmbHHRIAIxBAgkcUA4SURIAL5Q4BElr9nxh4TASIQQ4BEFgOEl0SACOQPARJZ/p4Ze0wEiEAMgeCBFUeMGGGGDh3KeGQx4HlJBOZHBBCPbPjw4aZt27a1vX0EVgwpjY2NCNzIP2LAzwA/A/YzMHLkyJpTTnCLbM6cOZZ5Ea+/R48etWVhaiMCRCA3CAwcONBMnDjRzJ07t+Z9Dk5k2uMuXbqYhoYGveSRCBCB+QyBNm3aBLtjTvYHg5aKiQARyAoBEllWSLMdIkAEgiFAIgsGLRUTASKQFQIksqyQZjtEgAgEQ4BEFgxaKiYCRCArBEhkWSHNdogAEQiGAIksGLRUTASIQFYIkMiyQprtEAEiEAwBElkwaKmYCBCBrBAgkWWFNNshAkQgGAIksmDQUjERIAJZIUAiywpptkMEiEAwBEhkwaClYiJABLJCgESWFdJshwgQgWAIkMiCQUvFRIAIZIUAiSwrpNkOESACwRAgkQWDloqJABHICgESWVZIsx0iQASCIUAiCwYtFRMBIpAVAiSyrJBmO0SACARDgEQWDFoqJgJEICsESGRZIc12iAARCIYAiSwYtFRMBIhAVgiQyLJCmu0QASIQDAESWTBoqZgIEIGsECCRZYU02yECRCAYAiSyYNBSMREgAlkhQCLLCmm2QwSIQDAESGTBoKViIkAEskKARJYV0nXezi+//GK+/PLLqnsZRZGZO3du1fVYgQjUEgESWS3RzJmud99915xyyilmzTXXNIsuuqhZdtllzQorrGAGDBhgZsyYkXo3b7zxhjnyyCPN8ssvb5ZZZhnTq1cv88EHH5Ss89lnn5lrrrnGfPLJJyXz/cRXXnnF9OvXzwwePNiAXFXuv/9+869//UsvE4+zZ882V1xxhTn44IPNM888k1iOGS0MAflGDSo9evSIBLLo7rvvDtoOlVeHwEMPPRQtvfTS9tng+cT/2rVrF82cObOk0iuvvDJaZJFFiuoIEUavvvpqUZ29997bll155ZWjyZMnF+Vrwq233hotvPDCTu+NN95os1566aWoVatWNn3QoEFavOgohBltu+22rj7ugVI/CITkAlpkLeyLqZLbufrqq82ee+5pvv7668Ti06dPN6NGjSrKv+uuu8wf/vAH89NPP9m8BRb49SP0xRdfWL1fffWVqydkaB588EF7DYtsp512Mh9++KHLx4m8atYCgyX2888/uzxYZ5Dbb7/dlsH55Zdfbs4991ycFsibb75pttxyS/Pss8+6dNzD559/7q550nIR+PVT2HLvkXfmISBWjzn++OPNnDlzbCqGk0OGDDH33HOPueWWW0z//v2NWDI2b4011vBqGjN+/Hhz+OGHu7TTTz/dzqthSHnIIYfY9KlTpxYQzbhx4wqGiCCx3XbbzSjZ/fjjj6ZPnz7mggsucHr1REnIJyfkob833XSTFjOjR482W2+9tcFQOS6qI57O6xaGQGjDM6Q5GbrvLU3/Dz/8EK222mpu6NXQ0BCJlVR0mzI3FU2ZMqUg/fvvv4/at2/v6l500UUF+WJJRZtvvrnNX2ihhZzeq666ytWRV8edr7vuutF1110XdevWzaUhf8kll3TXJ5xwgm1jueWWc2mqY8EFF4wwzDzxxBOj1q1bu3yxEKPFFlvMXQthFvSTF/MOgZBcQIushX0xpd3Otdde64Z1Qmhm5MiRZqWVViqqIiRhOnfuXJA+fPhwM23aNJu2xx57mFNPPbUgX8jLWVWYcL/jjjts/qxZs1y53r17m2222cZeYyh47LHHmkmTJtlrmQMzZ555pnn66addee2bWlVLLLGEgRWIhQlYlBhmXnbZZc7iQ59ffvllO7yFEpSTeUCnjyctFwESWct9tgV3hhffH74NGzbMiKVTUCbtAquOKmeffbaeFhwx/7XhhhvaNAxhITqExTmGkBgG7r///rh0gpXS++67z5x//vkGQ02VFVdc0bp2iA1hkzDUxT3IQoVp06aNFrPHAw44wLz44otmgw02cHN/qE+ZPxBoPX/cJu8S80dqHW266aZ20r1SVDDPhfkxyFZbbWW22GKLxKp9+/Y1MuSzlhasI1hRKt99952RVUkD666xsdEuAkAf5uWUdNT6Qh1YZFhMgGUFgkN9iAyJzQsvvGAuvfRSuzgAEsO8m4rqUItO03lsuQiQyFrusy24s9dff91d//73v3fnlZw88sgjrljPnj3deakTDB9BZJAnn3zSyJyXK/btt9/acwwjjz76aPvnMv//xHfKVXKDDhCZ1kfRtdde29xwww3x6vZadWj9koWY2KIQ4NCyRT3O5JvxiQxuCtXIW2+95YrvvPPO7rzUSYcOHQyGgJAJEyYUENk333xj09P++S4hGHJClAwrqY/yqkPrI43SshEgkbXs5+vuzvfUV6JxmWVO3n77bVeia9eu7jzpBNYS5OOPP3YkhOtKiEjdMlBeRYkMvmtYSCgnpXSUq8P8fCNAIsv386u49z55+RZWJQp0tRLbkSpZBYQjKgRllYRw7Q8NcV1K1JpCnpJWNTpQRxcMtH6pdpjWshAgkbWs55l4N9hPqaIuD3pd7rjOOuvYIpWQGCbk4VoBWWuttQqIrFqLTHcN+ERWTodvjWl92xn+a9EIkMha9OP99ebWX399d3HzzTe780pONttsM1vs/fffd9ZOUj3ZH+lcLvbaay8DnzSVai0y+KZBqtHhW3RaX9vnseUiQCJruc+24M46duxoXR6QOHbsWOu3VVAg5WL77be3ufAJk83/iSVl54C5+OKLbT4swO7du7uJdyTq/sxEBZLhW1TisW+L+uRUTkep+mntMa9lIEAiaxnPsaK7QHgeFbhgYFWxlICw4NoAr3k4o8JHC75bkJNOOslO4tsL7x9C7iB0jobqgeMqhnY+CcGHrJz45UsRWTkdpeqXa5P5+UeARJb/Z1jxHUg4Het/hQofffSR2W677exGcX/IhwgWGBLCz8snLUTMALEgthiGmrDqVLBRHCR277332iQ4uar3vj+nhQ3q5aQUEVWjo1T9cm0yP/8IkMjy/wwrvgMQEULqqKMohoJHHHGEDagIb31428MPDFuAICgnMcTsOebYsLcRVhZIEBbaqquuarBLAMNWHXLCYkJgQxVtC9errLKKJice27Zt6/LU+lId6D9WTtOkVP208sxrGQiQyFrGc6z4LjB39cADDxSsJmJYiH2K2AfpWz8Yfvorfwj/gz2RSy21lG0PfmL+8BST69iIDotMRX3KcL3RRhtpcuJRV0ixtWnxxRe35VRHly5d7BanxMqSoWVRRgkwrTzzWggCoYN6hAzdEbrvLVm/OLlGBx10UCSk5ELeyEc6EuKKxPM/uu222xJvX3YJRAceeKCLEiukE8lwNHr00UdL1pFAiJGQWyQT8SXz/USJVxZJdI1IhrUuWdw5Ilk4iGTjuktLO/nzn/9s7yEeiiitDvPCIxCSC1qh+yE5GUMQzKdg6LHffvuFbIq6m4AAJvaxoRz+X/DXwkZrtbjKqUNdBErEEFOHgeXqMH/+RSAkF3DT+Pz7ubJ3Xir2WKWQoK6/Y6DSeixHBGqNAOfIao0o9REBIpA5AiSyzCFng0SACNQaARJZrRGlPiJABDJHgESWOeRskAgQgVojQCKrNaLURwSIQOYIkMgyh5wNEgEiUGsESGS1RpT6iAARyBwBElnmkLNBIkAEao0AiazWiFIfESACmSNAIssccjZIBIhArREgkdUaUeojAkQgcwRIZJlDzgaJABGoNQIkslojSn1EgAhkjgCJLHPI2SARIAK1RoBEVmtEqY8IEIHMESCRZQ45GyQCRKDWCJDIao0o9REBIpA5AiSyzCFng0SACNQaARJZrRGlPiJABDJHgESWOeRskAgQgVojQCKrNaLURwSIQOYIkMgyh5wNEgEiUGsESGS1RpT6iAARyBwBElnmkLNBIkAEao0AiazWiFIfESACmSNAIssccjZIBIhArREgkdUaUeojAkQgcwRaZ9XioEGDzJAhQ7Jqju0QASJQZwhMnTo1WI+CE1mnTp3M2LFjzbRp04LdBBUTASKQHwTACbWWVpFIrZX6+mbPnm3GjRtncKQQASIwfyPQrl0707lz55qDEJzIat5jKiQCRIAIxBDgZH8MEF4SASKQPwRIZPl7ZuwxESACMQRIZDFAeEkEiED+ECCR5e+ZscdEgAjEECCRxQDhJREgAvlDgESWv2fGHhMBIhBDgEQWA4SXRIAI5A8BEln+nhl7TASIQAwBElkMEF4SASKQPwRIZPl7ZuwxESACMQRIZDFAeEkEiED+ECCR5e+ZscdEgAjEECCRxQDhJREgAvlDgESWv2fGHhMBIhBDIHhgxREjRpihQ4cyHlkMeF4SgfkRAcQjGz58uGnbtm1tbx+BFUNKY2MjAjfyjxjwM8DPgP0MjBw5suaUE9wimzNnjmVexOvv0aNHbVmY2ogAEcgNAgMHDjQTJ040c+fOrXmfgxOZ9rhLly6moaFBL3kkAkRgPkOgTZs2we6Yk/3BoKViIkAEskKARJYV0myHCBCBYAiQyIJBS8VEgAhkhQCJLCuk2Q4RIALBECCRBYOWiokAEcgKARJZVkizHSJABIIhQCILBi0VEwEikBUCJLKskGY7RIAIBEOARBYMWiomAkQgKwRIZFkhzXaIABEIhgCJLBi0VEwEiEBWCJDIskKa7RABIhAMARJZMGipmAgQgawQIJFlhTTbIQJEIBgCJLJg0FIxESACWSGQWTyyrG6I7WSDgIT4NPhbYIGmfRf+8ssv5ttvvzUhY1TVGgkECf3hhx9sv2fNmmU++eQTs8Yaa5g111yz1k0V6HvrrbfMYostZtq3b1+QzotfEWjap/DX+i3+bPr06aZbt27myCOPtC9utTd8++232/r/+te/bNUrrrjCrLLKKmbppZe2L/Gyyy5r45cvt9xyZoUVVjArrriiWWmllczKK69s1lprLSNhgYuaBIHce++95ne/+51Ze+21bdl9993XphUVLpGAvvTt29fW3W677cyAAQPM6NGjK4rc+cYbb1gsll9+ebPMMsuYXr16mQ8++KBEK8VJ7777rjnllFPsi7/ooosa3DvuGe3PmDHDVRg3bpzp2bOn+fe//+3S4iefffaZ2WOPPcyoUaNc1ueff2423XRTiy36BpJEG8AW/VV8gS2eAfr+zTffuPpjxowxJ598sgGW3bt3N+uvv757VgsttJBp3bq1WWqppWxa165dzU477WSf0dFHH+104KQ5+BYokgvgveGGG9q+gDwpCQjUPHh2TKGEt7Zxuu++++5YTj4u77jjDhdr/p577qmq0/LBi+SFsvV32WUXW1deDqdPHknZc3npCtq8//77ow022CCxHtr5+OOPC+r4FxdffHFiXfRtwoQJfvGC8yuvvDJaZJFFiuoLWUSvvvpqQdn4xUMPPRQJeRfVVQzkRymimTNn2mq4B6Tvt99+cTX2evbs2ZF+rvbaay9XRn7oJlG/thM/Xnfddba+/CBG1XVVlxCx60Nz8HVKvJPf/OY3rl/yReDl5O9Un1kILoCVEVRCdj5ox/9f+bBhw9wH6be//W1VTYr15eruvvvutq5YQC5NX4SkowzbogsvvNC1+dJLL0WtWrUqqg9y8dM32mij6Ouvv3b19OSf//xnQV2QLIjSb18sj+jJJ5/UKu4Yf9HRN7+eDLGiL7/80pX3T6666qpowQUXLCjv19Xzm266yVZbb731bNktt9zSV+POjzvuOKcL5KXy+OOPu3TVmXYUazb68MMPbfWzzjqrZF0fV5yLJWf/cL/o37nnnhuJJWh1NAdfvQf/iC8VbV+sMj8rl+chuYBEVuYj8eijj7oPuAxVIpknKVPj1+xNNtnE1T377LNtBiwIfbnOP//8SH6MIRo/fnz0xBNPRP/4xz+im2++Ofrzn/8cyZA0mjp16q/K5Oyiiy5ydRdeeOEIOvEiyo85WOLCN50SRr9+/Qrq4mLrrbd29Q899NDoxx9/tHVleBbJ8MvlydCqoC4IVOZoXP7pp59u25MhZXTIIYe49BNOOKGgHi5uueUWl4/7hvUmP0QTwbpFXv/+/SNYY8gDEUHw0uJ69dVXt9f+P59w+vTp42dZHBVbmbeKnn32WWsp4vjAAw9EsK6vueYa+wey/umnnwrqyzRC9PLLL0dTpkyJZKgb/fzzz/aLRHX+5S9/KSgfv2gqvnE9eu1/VqodDaiOejqSyObh08AwTT/IOIJ0KhEQjF/vmWeesdVAIEjHN+1XX31ViSpX5o9//KPTCTIoJeuss44tA9LFEExl8uTJru5qq61mX1LNwxGkKfNLtl/XX3+9y/r+++8jmWR2dUGmvuBl33zzzW0+rDmZAHfZMjEeoS3FQX58piBfC8rEvyUPvVZ9MleoSfY4ePBgp2vHHXcsIqJ33nnH5Q8aNKigblMv8MWi/X/ssccS1TQV3ySFL7zwgmt35513TiqWq/SQRMbJfvmUpolODGuZ559/Xk9Tj4888ojLx4+RbrXVVvYak88QTEBjwr8aEQvKFT/mmGPcuZ68//77BitcEBnmGSFhzbKTxnoh1prB5LUvHTp0MGJ5mWnTppmjjjrKZeHHVJEGweT6qaee6vJwAj0XXHCBTRPiNGL1uPxrr73WCKHbayE0u3CBhYy4iBVpOnfu7JK1b/pTgvK2GiEm+0PPKLTZZpvZhQ2xSl0dnCi2OO/UqRMOzRZM7qssvvjielp0xKS8SjX4ap34UaxtmwRsxEKPZ/M6hgCJLAZIqUusYKm8+OKLepp6fOqpp1z+rrvuavCBhCh5+S+IK1jmRHXghYoTwqeffmpkYtitPGL1DuSh4pOaDNk0uei46qqrFqTJUMxd68vlEv7/BKt3WFmD3HrrrfYIElKCQ4LMNVrytpll/ilByTyfdXXYf//9DVZ7Idtss42RIahdPYyrUWyR3hR84/pwLfOPLlkJ1iV4J03F11PhTmUobPSLUIbuRuYMXR5PSiNAIiuNS0EqXBRUYLVUIj6RwZJRUavqo48+MjK0tMl4YWFNwaJJE32R4LoAgS+WDHeMzE3Z5XkZ9tr0HXbYwTz44IP2XP/5Fo+6gmhe0hFuEKoTFuUWW2yRVNS6cyBz0qRJRuaZDFwt1F0ApAqyq1SUyGTYajp27OhcUGSIZe8XrhWlRLFF3uuvv26LAFP4e/nuHaXqJqVpX5Cf5jPXFHyT2pR5QJuF533OOeckFWO6hwCJzAMj6dS3yGQuxMgkcVJRm46hmMw52XN8+OETpQInUAh0YMiJFwUvJhwr4fcEyypJlMhAfJA//OEPRlwVzP/+7/860oClhm9z+KP5gnsAKUBkdc00NjYaWXGzflggHQzf4qJWAdL9e4iXw3Xv3r1dskykOyJB4u9//3uXV8mJTx7ikmGr4MsE/U4b3im2qCBuENaagi74jAGXE088sZLmC8r4uPj9KigkF03BN64D1/Dnwx/kiCOOcM/MJvBfIgIkskRofs0Qvy1LNkiBFaTf9r+WKDzz59Fkib5gSOU7YOKn430rTCbW3XxUocb/XunQEn347rvvzBdffFFUDEQIB15xZTCwaFTwEt54442OCPCyyIKBdQqFZzqGm3jR1QJDPZ1vwzmsoTTBHBvIGCJuAwUYAYNqRAnbrwNn1HLiY4uy/v3jWlYjcahKfB1LLrlkYt2m4FtKmVpjsLr1vFQ5phUiQCIrxKPkFayqhoYGl4fhU5r4ZBAfUvlWg/h7GXEhMOL4aY8gHwzDksS3BGGVYTL9hhtuMOLGYWQ10WA+BX2F1Qiv/4033rjAwpOVPiOrp7YcrBSfHGBFXn755XYi/U9/+pPtwttvv+26Ak/2coJdBhDMF/lDOSW4cvU1X4fOeo3jmDFj7DNI20XgYwsrd88993T4yoqvm2fz9ZY794kszSKDnmrxjbctTsMG82MQLOaIW0q8CK+TEAi9fhtyyTV033398D8SDO2fbLNxWWIZRfAvkpfIpe22226urFg+Lh0ncBuAnu233976cBVklrk49thjnd4333yzZGks28PRU/t64IEHliyHRPjEvffee5HMmVkveiE2Ww9HuI+o64Rs70nU4WforoV99tknkuGu6wN8s6oReYld3UsuuSSSVVR3LcPxSF1Z4jqffvppVw5+ebUQ+PMplnCxqEbK4evrgi+g+h3CZ893Y/HL5fk8JBfQIpNPaSXiD61eeeUVVwUrhfj2xMqailoy2OgrTpKabI9qNWD4J75kBXnlLvzJbH81za+HCXlYaSriJOtcIDRNj7DeYC3BckE5nUPC0PW1114z4pNmi/qrgVo3fsRQV8jVJmOPqL+RupwFG9flT+ZjkUH82uwwGOWwnxLzguKoHK9mVzg1EdMBtRDfItO5yUr1lsPX14O9sxiSQ7B3M74q7ZfleTECJLJiTEqmYFUKLz1EiQw+Uw8//LBNwyohXji80GLl2LRtt922YPkeiUpktkCV/3wiw0JBkqBdnU/DPJy/gppUB+lwE1HBiir8tSBYUfXb1jL+EfNv6vclHul2FVXzxalUTys6+kSGaBMQrN7pkBdzidjYHb+v5mCb1DGfyOJzcEl1ktLj+Go5PCOdD8MXFDauU6pDgERWBV6wBCBwncDE8RlnnFFQG5Ed8ELDooFgziQuIDqIP98VL5N07b9UpeaRtB7mqJRUkAYyAMnCJwwkkCS+jxysMRn+2qLQBYstSaAfq4QQWGK6goeVUcjYsWPNfffdZ88r+ecTGSwwFfHsN6eddpq9RJsgTH8+UrFFgabgq+34Rx/zNIusKfhqO3//+9/d4giirMR9+bQcjykIhB5zhxwXh+57XD/2JAqU9k/nj3AtL65L13wcsccvLtg/iDwJIRPPKnt9wAEHuHbEvSOxPDaaaz8w3yUk4q7Fx6xoaw8UYU5GN5DLpLbbwiSLHLauhMCJhMCL2pRVV3sv2t5dd93lymDvqKbLy5m4vUuIPxIiiC699FI7b+jPS8mChtOnJ7KQ4fTiOWjUDH+D/3/+8x8t3qzjZZdd5tq67bbbSurCXlS9z2rxBX7YF4r6wB1zky1VQnJB+TVtQZjyXwRgYcH0x7e9br3BKiMsDgwb4JyqgvkR9XbXNBzVkkKsLfhFYYgINwr8wfrAEd/8aAcuEfCf0vkefwvO0KFDrYUVd1WQMD8FTpSywdvOgUEXVvzgdoEtNIiThj5CZOO69VmC4ygElo7qvfrqqw1WVxH/C0NNWA/ygbTlhEztliXM70Awn+XPFe6999425hmsV1ixuBdYhVilVVcG3O/BBx9ssGIHwSqub5EhPy4Sesf2B7HI8Bxk/6qRTeEOW5SHZSwLHXZIrLjqERYzcF933XWNLMyYJZZYIt6Eu/bnMZOGllgdbiq+2PEge0Rte4cffjiDJzrkqzwJzf4hWTh030vp11hZArP9FkXECYgQk/tWRh5C6ZQShH7RupUesWoH8aNfoC6sHPnw2xVCWGEIFeTrHDhwoOsCVvSEPFy+zPnZyBOI2CDzaS4dVhkiP/iCOGRCeq4MQtnoCpu2B2tC/Of8avZcFj4icc51dVEeViI2hsN6ka1ELg/lsNInc18uTRYginQiQYaWkRCrKydboyLEPNP+VHqUhYwoaQUY7fjWISzGJGkKvjLv6DbkAz+sILdkCckF8OgOKiE7H7TjCcplRdC9LHiRsGyucthhh7k8sZg0ueAocyCuTKUvG0gD8txzz1VUFyF5EAMsLnBb8IfE8fbhtoE2SglcNHzS8euK9RYhFleSyNxbAYn6df1zcdC1KsTh2N2nH7Qwrh/RLrRPGN6LL5yr5+tNOweJp4XIQcBIrY+wQ2lSLb4I6qi6EZCxpUtILiCRVfnpQVgbWb208blkL2JBbVgy8KWSoVGEWF2lRFY3nQUkQxqrC9aJbAGKxA3Czjch1A9eYMQlg3UiE85OFYIPIsAjgg/K8NO9CDJktfHGzjzzzEiGY658/AT+brJIEcl2JVsXPmIgAVgbMmSOFy+4BsHAL03bRf8RMwsx28oJLLODDjrIEY++wLD0YKXG55+AhewWiECCaYK2YZlqvDfZVG7vCwSFeb0uXbpEeIGgT4a6EeYZEQMNGGA+T1Zk09TbPERphcWEOGXlpBp80Q+Ec8KXGyzRli4hiawVwJMPVTCRyWI7h4RVL8yNtARBiByskJXyvAacWFFL2xOIfPEbTu0AAA2KSURBVAj8zJorWFHESiTm3nReq1KdcFfQuapK66Ac2sTcFFbX5AWvpqqti72dwA9tw1+qVpEq0BG4Muh96RxgVR1MKKw6E7JLJperg+1peHb+nGBJRS0kMSQXcLK/CR8SbO7GXynB5HAaiaFOLQhM24a/WFOJoCkkhnbRpvrUaT8qPaKuHymi0nqVlgN5VeLAW6k+LdcUrMrVwRfP/EJiimOoI/3IQiFLvUSACGSGAIksM6jZEBEgAqEQIJGFQpZ6iQARyAwBEllmULMhIkAEQiFAIguFLPUSASKQGQIkssygZkNEgAiEQoBEFgpZ6k1FQCOEpBZiJhGoEAESWYVA1VMxbNaWqLR2UzQ2aiN0jv5OJnyXxKPdhszWn3LDT6khtDX8q+D/hs3n2DSNOiiLHyqBYyp+wxNBEUeOHOluF7HI8JuS2PAN/y/8XiRCWssOBiN7O43s8XTx11ylhBM40mLDN4JNwpEWm7ZxH0mCDfCV/OITHEtxj9h8jlDeSYKN7/jBFWzyBhbAAOHBJapuUhWm5wWB0NsiQm5LCN33etSPLUvYLiOfr7J/2P4iscnstqlKymsZbBxXEaIs2w72O0qQSa1S8oh9kPoL4tqOHhGWJy4IjYP+o0zar4YLOUUSSNL1UXZbxFXZa2xF0hBK2q5/xFYr2XFQsi4Ta4NASC6gRSaf5jwJQsn4wf6079guhJBCGiYI6fC+h5Xlh//R8klHeMbjhzpUYP1BJGKF/Vk3RC9FaGxYZtjFAEGfYA0hxE8pwZYsieNv/MCN/vYhhNyRCBsFVRFmSF4fm4YfRYElFReE1sYvNOkPdiB/+vTpNhySXxaBJhGCyf/hEnjUwxpVgeWHMEUI8U3JIQK14dpkLSFZOLnVlpuDIITyYkcyJIoQLUJ+dTuS+GXuhhGWRz6G9k9CTNt0WBuaJr+4FEn8MRvkED/QgeCHKIcN6ghZI8TldOEEm65RFz+WEhdYMLCWEAoHZYQwIyGSeDG7UVvbRxBBhDzCBnVE1JDhna0rQ+KCuqWsNyE8p1t+OzOSYbK7L9WPo/yMnSuHE99iQ2QQBJrUjfgIvyO/c+D0SAy5spvnC5TzomIEQnIBo19U/Bjqv6AfFgYvpEZUQDQNvOAYqkks/qpuRObGbF0JHJlYD8SEaBNoIx6OBuGElGRk/s2G2vEVSVBGl3/88ce7LBCO1tMj2gBxIkYZYpppulh3NhqJXvv3iF9w0nRE+hCLy7WhJyA1+cEPVy5+D1qOx+YhQCJrHn7zRW3EzcLPiOGlxYuNn4VTkV8kt+mV/qyb1sNRgzUi9lqaIJAk2sZPwamASGV46wgiHvZIy6nFBPLSUEI6P4ZQQRLlNkKYIiUk/4gAkbAwJbKKzUc5X/yf0CsXT0xDALVv3z5CCGpKbREISWScI5O3Iu+C1UCEe9bwQEJcBj8Lp6LRIJoSJUPnwbDilyRof9asWTZb+4AL/LKUzrEhpLQMF0uq0J+hgw6sVCIUj7xCtizm+S644AIbCjsecURii9l5N4QC1x8GwQqsCnTovB3K9O3bV7NKHvFLTRD8WLH/a/ElCzOxrhAgkdXV42haZ/CL4zKEspXhPoF4/r7oT7khbj5+5g2CFx+uFXBdSBOQCiSNyOD6oL9hIN+6Th36peIvIGiaHvEbAXCFgPz1r3+1vyWgixb6y0iIZQU3CfyCOggJJDl8+HAXBkd/bcn/PchPP/3U3a8Eo3SLE9pu/IhfjdIQS/rbpPEyvK5PBBiPrD6fS8W9wg+G6G8iYiVQYtcXxUNDgD8IfjQFhIGYYEpgiJ2GQIc+AfiNq2WEAID401hrsLxkocHgx0n0x3JhMUkUWFsdVhryISAHn+BsovcPK6L4oRL0fcyYMdYigz8cCFj7juLwX/N/fNhTYRDsEuJbZP4qJfzgygnIs2vXrtbKI5GVQ6u+8mmR1dfzqLo3J510krM6TjjhBIMf542L/+s/sLCUxFAO5IShVJKoRYZ8uFxgyAoHXJAWyEdJDOQICwlDQYhv7YFE1MKymSX+weKCwFLErwppUEK/77ZAwj8dWvouFT6R+QSXoMImyyqtPZLI0lCqvzxaZPX3TCruEbzY8WvnEInh736JO67At2rw024oiy1CsITgXwX/syRRiwz5GKrhTwUWIHzK5NeQTO/eve1PommeTwSwcsoJrC0V+H0pkcGKBPGWC+OtQ2bVgSN+Uk/Fvw9NK3XU0N1p5F6qHtPmLQIksnmLf5Nbh6WESX0IrCHMLSVZPUpkmAPC0E0n8Ctp3LfIYIFhLkzn4zAcxWR6qd+F9IkAFlw5gSOrChYnlMiQhv6nOfWC6HQe0Lc28VuTKtBfCaHqooXO2Wl9HusbAQ4t6/v5JPYO3vBKKFj1S1oRhAIlsm7dulVFYqgLqwsCK04cSc2ECROMONVaPbCc8KOypaydddZZx9bDP101dQklTsaPH29T0R6GsD6RlRte+taY9hfKfCLDUDcusBqx8glyV1FCLfXDMlqGx/pDgERWf8+kbI9mzpxpBg8ebMthI3ep7Tu+EiUyP63Scx3SwepTkZ+cM5dccom9HDFihMHcXFywMVvrTJ48OZ5dcI2FA0z0Q2A1gvi0LtLK9V/nx1BW+4tzWHHYugUBCcdFfsPT4Ne98Cvx+NV3ELJuUUpbnIjr4fW8R4BENu+fQdU9gAWmQyCsGiYNKVWxujBgvqlawTwaBKujvqAPiIoBke1NRS4fWN3UuTdE0yi1P1T1IQKG6u/Xr59N9smpXL99i0z7q7rlR5PtKRYl8AXgy7777msXJ9A3WGby+5KWNKEDfm+U/CBAIsvPs7I9xQbpv/3tb/YcYXR22WWXsneg81xKfmUreAWUGFDXn39CEVhl6AMEVlrcNUK2+tg8WGTnnXeePY//k72Oti7SMYcFx16IT2Q6AW8zSvzzy2p/tdgRRxxhT7G4oVas5sHygyWGFU3MsQ0bNsxm7b///ok/96d1eawvBDjZX1/Po2xvlBxQsE+fPq48XkSdS1JfMc1Ui032RNoXF/nya+T2D46kOAcZYJUP80pwl4AnPESHahh2YcVStu+oWjt/BpcLuHxMmjTJyHYgI9ug7AomCjU0NNg+3nnnndZig0UE8sMOA5AiIk5gjg0uIBDk6RyX3gvS0yb6kZ9GZBh6NzY2GtlkbokWMdD8oTDmDUFmsj3J+q9Bn+KFc0pOEJAPaFAJub8qaMfrUDkiX+h+Svl42f2H2D8Zj08m80uRzFFF4v1u70JC3WC/T1V/Rx11lK0r4XlcPdluVBIVxPpCDDO0IWQYyeS5KydDxkgsLadDLCYbbULI1KWhHiJ0+IK9nUhHeRla+llF5+KG4nSJX11RPiJydOjQwZbBHk6xuCKZ27P9lKF5wX5QxemUU04p0sOE5iEQkgswwRlUQnY+aMfrULlYXQVEpi9d0hGboCEy9+Ne9KSy8fRNNtnE1h0wYICtC4LCJvAkwSZ1JVmE8/GDFIp1FYnrRmIfxA8tEqusQLXsELDlxTIsSC91MWPGDKf7f/7nf0oViWR4G4H04/fpX4svXNS/f39XBiRHqR0CIbmARFa755SJJglAGIn3unvZ9EVElAhER5WhU4SYXwjjM2rUKNsnWGaw0lAW5cT73kZr7dmzZyQOrVGvXr0ihPoBaSEuGaLQarwuRKxAecQxKyejR492McKuv/76guIgQegWx1fXd3HpiGBByWJEQVlcSNDEqHv37pGE6y7KK5UA3bA8p0yZUirbpiFCCCw/jawBPICLDC8j2S8ayVyijXqh8dsQWYNSOwRCElkrdFMeaDDBPMnYsWPtMreEWgnWzvymGPNNmNvCViH86VxWEg4alUI3RSeVa266WEd2czcWAXwXCl8v9kViXkxdI/y8LM4xLyjBF21TmAuMY4LFEUS/6Nix4zzrYxY4ZN1GSC7gZH/WT7NG7WFSHX+VSvxlrbReteWwAohoFmmi5JtWJmQeFjsQIjtJsOBQas9qUnmmz3sEFpj3XWAPiAARIALNQ4BE1jz8WJsIEIE6QIBEVgcPgV0gAkSgeQiQyJqHH2sTASJQBwiQyOrgIbALRIAINA8BElnz8GNtIkAE6gABElkdPAR2gQgQgeYhQCJrHn6sTQSIQB0gQCKrg4fALhABItA8BEhkzcOPtYkAEagDBEhkdfAQ2AUiQASahwCJrHn4sTYRIAJ1gEBmm8YR333IkCF1cMvsAhEgAvMCAQnMGazZ4ESGn/ZCGB//dw6D3Q0VEwEiUPcIgBNqLcHjkSE2uwTnK/rhilrfCPURASJQ/wjg90LxOwq1luBEVusOUx8RIAJEII4AJ/vjiPCaCBCB3CFAIsvdI2OHiQARiCNAIosjwmsiQARyhwCJLHePjB0mAkQgjgCJLI4Ir4kAEcgdAiSy3D0ydpgIEIE4AiSyOCK8JgJEIHcIkMhy98jYYSJABOIIkMjiiPCaCBCB3CFAIsvdI2OHiQARiCNAIosjwmsiQARyhwCJLHePjB0mAkQgjgCJLI4Ir4kAEcgdAiSy3D0ydpgIEIE4AiSyOCK8JgJEIHcIkMhy98jYYSJABOIIkMjiiPCaCBCB3CFAIsvdI2OHiQARiCNAIosjwmsiQARyh8D/Ad78u6wI2RqRAAAAAElFTkSuQmCC",
-        "encoding": "base64",
-        "path": [
-         "value"
-        ]
-       }
-      ],
-      "model_module": "@jupyter-widgets/controls",
-      "model_module_version": "1.2.0",
-      "model_name": "ImageModel",
-      "state": {
-       "height": "400",
-       "layout": "IPY_MODEL_5329e034ae634462b83588ae839b609b",
-       "width": "300"
-      }
-     },
-     "a4056b1512124b098c76c363d651891c": {
-      "model_module": "@jupyter-widgets/base",
-      "model_module_version": "1.0.0",
-      "model_name": "LayoutModel",
-      "state": {}
-     },
-     "a507b366d5a645d6bc3895be5eb09bac": {
-      "model_module": "@jupyter-widgets/controls",
-      "model_module_version": "1.2.0",
-      "model_name": "FloatRangeSliderModel",
-      "state": {
-       "_model_name": "FloatRangeSliderModel",
-       "_view_name": "FloatRangeSliderView",
-       "continuous_update": false,
-       "description": "Test:",
-       "layout": "IPY_MODEL_a888be98a9074e77aae3b58b96137abd",
-       "max": 10,
-       "readout_format": ".1f",
-       "step": 0.1,
-       "style": "IPY_MODEL_e2c70c89065548cf9e8fc7f21785ff55",
-       "value": [
-        5,
-        7.5
-       ]
-      }
-     },
-     "a70d6e95c81d42778c800a795b478d16": {
-      "model_module": "@jupyter-widgets/base",
-      "model_module_version": "1.0.0",
-      "model_name": "LayoutModel",
-      "state": {}
-     },
-     "a72df4da99da4e3293fceb5a38522ae2": {
-      "model_module": "@jupyter-widgets/base",
-      "model_module_version": "1.0.0",
-      "model_name": "LayoutModel",
-      "state": {}
-     },
-     "a77d11b05f59457b84fc440e85dbe3a1": {
-      "model_module": "@jupyter-widgets/controls",
-      "model_module_version": "1.2.0",
-      "model_name": "FloatTextModel",
-      "state": {
-       "description": "Any:",
-       "layout": "IPY_MODEL_961cd58299644b9e94d2a0ebc5a5bf79",
-       "step": null,
-       "style": "IPY_MODEL_9706b995ac1046efb4784ebaf8233d1b",
-       "value": 7.5
-      }
-     },
-     "a886ce7aebe94902bfbc64994fde1621": {
-      "model_module": "@jupyter-widgets/controls",
-      "model_module_version": "1.2.0",
-      "model_name": "DescriptionStyleModel",
-      "state": {
-       "description_width": ""
-      }
-     },
-     "a888be98a9074e77aae3b58b96137abd": {
-      "model_module": "@jupyter-widgets/base",
-      "model_module_version": "1.0.0",
-      "model_name": "LayoutModel",
-      "state": {}
-     },
-     "ac53e22ba6534b579afdc49bd4e4ea5e": {
-      "model_module": "@jupyter-widgets/base",
-      "model_module_version": "1.0.0",
-      "model_name": "LayoutModel",
-      "state": {}
-     },
-     "afbb9ec9510149f99317dcc425c96fa1": {
-      "model_module": "@jupyter-widgets/base",
-      "model_module_version": "1.0.0",
-      "model_name": "LayoutModel",
-      "state": {}
-     },
-     "b0500997c390488f9bccc536d4a5fc5a": {
-      "model_module": "@jupyter-widgets/controls",
-      "model_module_version": "1.2.0",
-      "model_name": "DescriptionStyleModel",
-      "state": {
-       "description_width": ""
-      }
-     },
-     "b0fe151dc4604f2e99cc9686a353625c": {
-      "model_module": "@jupyter-widgets/base",
-      "model_module_version": "1.0.0",
-      "model_name": "LayoutModel",
-      "state": {}
-     },
-     "b46d24f4a773480f9f4d52d982df0395": {
-      "model_module": "@jupyter-widgets/base",
-      "model_module_version": "1.0.0",
-      "model_name": "LayoutModel",
-      "state": {}
-     },
-     "b48f40c2e0fa4e4ba4577c3c2d8d2c60": {
-      "model_module": "@jupyter-widgets/controls",
-      "model_module_version": "1.2.0",
-      "model_name": "TextareaModel",
-      "state": {
-       "description": "String:",
-       "layout": "IPY_MODEL_afbb9ec9510149f99317dcc425c96fa1",
-       "placeholder": "Type something",
-       "style": "IPY_MODEL_a1d1309305174adfa98aea4100f09952",
-       "value": "Hello World"
-      }
-     },
-     "b49082b64ce14b4cb79c7006cac57662": {
-      "model_module": "@jupyter-widgets/controls",
-      "model_module_version": "1.2.0",
-      "model_name": "TextModel",
-      "state": {
-       "description": "P1",
-       "layout": "IPY_MODEL_8b8aab2649904ed092ec59a211f600c9",
-       "style": "IPY_MODEL_fdf20ea18d924a6b9a8ce1d7a49a20ed"
-      }
-     },
-     "b8a3a8c4541843568df25b6ae08a860c": {
-      "model_module": "@jupyter-widgets/base",
-      "model_module_version": "1.0.0",
-      "model_name": "LayoutModel",
-      "state": {}
-     },
-     "b8ddc980afc64691ac24efe7bca7c0ff": {
-      "model_module": "@jupyter-widgets/controls",
-      "model_module_version": "1.2.0",
-      "model_name": "DescriptionStyleModel",
-      "state": {
-       "description_width": ""
-      }
-     },
-     "bb8a4af0ce3e4eef9a39e50e61933e5b": {
-      "model_module": "@jupyter-widgets/controls",
-      "model_module_version": "1.2.0",
-      "model_name": "ButtonModel",
-      "state": {
-       "description": "Click me",
-       "icon": "check",
-       "layout": "IPY_MODEL_9439a63b1b07464ab7a26b1354bdc588",
-       "style": "IPY_MODEL_6c429a34cc3947bd8805bfc6429926d9",
-       "tooltip": "Click me"
-      }
-     },
-     "bd19994953e0479b9e2ed90f0e024542": {
-      "model_module": "@jupyter-widgets/controls",
-      "model_module_version": "1.2.0",
-      "model_name": "DescriptionStyleModel",
-      "state": {
-       "description_width": ""
-      }
-     },
-     "c1ac28b17e7c4c54bf0b7af3e5b5dda4": {
-      "model_module": "@jupyter-widgets/base",
-      "model_module_version": "1.0.0",
-      "model_name": "LayoutModel",
-      "state": {}
-     },
-     "c3ebde2a869c406fb43cc3c638be5a14": {
-      "model_module": "@jupyter-widgets/controls",
-      "model_module_version": "1.2.0",
-      "model_name": "TextModel",
-      "state": {
-       "description": "P3",
-       "layout": "IPY_MODEL_9a55502eb1514dd98ab3e8974dcbfd7d",
-       "style": "IPY_MODEL_0118cff9cc944013bec1952ea3320c90"
-      }
-     },
-     "c569dbd68bee40569cc9095f3b0590e4": {
-      "model_module": "@jupyter-widgets/controls",
-      "model_module_version": "1.2.0",
-      "model_name": "DescriptionStyleModel",
-      "state": {
-       "description_width": ""
-      }
-     },
-     "c8bfa4e6aaf047299e412fa5bc2ebdea": {
-      "model_module": "@jupyter-widgets/controls",
-      "model_module_version": "1.2.0",
-      "model_name": "IntProgressModel",
-      "state": {
-       "description": "Loading:",
-       "layout": "IPY_MODEL_50cc62a2baeb42fba96f2765a54ada65",
-       "max": 10,
-       "style": "IPY_MODEL_d2daeb39bfb340f9b48ce74cfb988e3f",
-       "value": 7
-      }
-     },
-     "cd6a7a46ee744c6982ad36753dbc20c2": {
-      "model_module": "@jupyter-widgets/controls",
-      "model_module_version": "1.2.0",
-      "model_name": "DescriptionStyleModel",
-      "state": {
-       "description_width": ""
-      }
-     },
-     "cdd60538466b44c79554f5eb8a9846d0": {
-      "model_module": "@jupyter-widgets/controls",
-      "model_module_version": "1.2.0",
-      "model_name": "DescriptionStyleModel",
-      "state": {
-       "description_width": ""
-      }
-     },
-     "ce31e383a04b4bdc957fd367a3dfde55": {
-      "model_module": "@jupyter-widgets/base",
-      "model_module_version": "1.0.0",
-      "model_name": "LayoutModel",
-      "state": {}
-     },
-     "d182c25b17e84f1bb9329e974fd93b73": {
-      "model_module": "@jupyter-widgets/base",
-      "model_module_version": "1.0.0",
-      "model_name": "LayoutModel",
-      "state": {}
-     },
-     "d2a89a7f36294f05a66981764d80c653": {
-      "model_module": "@jupyter-widgets/controls",
-      "model_module_version": "1.2.0",
-      "model_name": "LabelModel",
-      "state": {
-       "layout": "IPY_MODEL_69c638b0f4b2438295014812ea6556c4",
-       "style": "IPY_MODEL_eeae2c706c97453eac75513afd634a60",
-       "value": "3"
-      }
-     },
-     "d2daeb39bfb340f9b48ce74cfb988e3f": {
-      "model_module": "@jupyter-widgets/controls",
-      "model_module_version": "1.2.0",
-      "model_name": "ProgressStyleModel",
-      "state": {
-       "description_width": ""
-      }
-     },
-     "da7984e498e346b4a73cdad17f7f8f9c": {
-      "model_module": "@jupyter-widgets/base",
-      "model_module_version": "1.0.0",
-      "model_name": "LayoutModel",
-      "state": {}
-     },
-     "dc4abe4fd583453abe8bb4f4bc20c378": {
-      "model_module": "@jupyter-widgets/base",
-      "model_module_version": "1.0.0",
-      "model_name": "LayoutModel",
-      "state": {}
-     },
-     "dd595b56399f4c9bb03b70e6e9932e8c": {
-      "model_module": "@jupyter-widgets/controls",
-      "model_module_version": "1.2.0",
-      "model_name": "TextModel",
-      "state": {
-       "description": "P0",
-       "layout": "IPY_MODEL_1d2ae4c5363d4f98bf8265cad7d84c75",
-       "style": "IPY_MODEL_a886ce7aebe94902bfbc64994fde1621"
-      }
-     },
-     "ded415ef57e648628158af1c74e95354": {
-      "model_module": "@jupyter-widgets/controls",
-      "model_module_version": "1.2.0",
-      "model_name": "TextModel",
-      "state": {
-       "description": "P2",
-       "layout": "IPY_MODEL_e29ea166eb5443deb2ae78646233db14",
-       "style": "IPY_MODEL_73a073fa821f4620b842f08368e860dc"
-      }
-     },
-     "df7eb1ebb3494a7ab27a3423c11c804a": {
-      "model_module": "@jupyter-widgets/controls",
-      "model_module_version": "1.2.0",
-      "model_name": "DescriptionStyleModel",
-      "state": {
-       "description_width": ""
-      }
-     },
-     "e06079f2cc5742c798ed3583d4f54e8d": {
-      "model_module": "@jupyter-widgets/base",
-      "model_module_version": "1.0.0",
-      "model_name": "LayoutModel",
-      "state": {}
-     },
-     "e11fb1bebb8e4cf68d52584dd7d0be41": {
-      "model_module": "@jupyter-widgets/base",
-      "model_module_version": "1.0.0",
-      "model_name": "LayoutModel",
-      "state": {}
-     },
-     "e29ea166eb5443deb2ae78646233db14": {
-      "model_module": "@jupyter-widgets/base",
-      "model_module_version": "1.0.0",
-      "model_name": "LayoutModel",
-      "state": {}
-     },
-     "e2c70c89065548cf9e8fc7f21785ff55": {
-      "model_module": "@jupyter-widgets/controls",
-      "model_module_version": "1.2.0",
-      "model_name": "SliderStyleModel",
-      "state": {
-       "description_width": ""
-      }
-     },
-     "e4f38c34dfa14d80b93fdce0fdf4a7a8": {
-      "model_module": "@jupyter-widgets/controls",
-      "model_module_version": "1.2.0",
-      "model_name": "SliderStyleModel",
-      "state": {
-       "description_width": ""
-      }
-     },
-     "e9b8ecc0252e44b78e21e798651a2f87": {
-      "model_module": "@jupyter-widgets/controls",
-      "model_module_version": "1.2.0",
-      "model_name": "CheckboxModel",
-      "state": {
-       "description": "Check me",
-       "disabled": false,
-       "layout": "IPY_MODEL_2a3fcd544d484a2794681135dc84409e",
-       "style": "IPY_MODEL_b8ddc980afc64691ac24efe7bca7c0ff",
-       "value": false
-      }
-     },
-     "eadc862d2b5f42f3ab8ec9bdebfecd25": {
-      "model_module": "@jupyter-widgets/controls",
-      "model_module_version": "1.2.0",
-      "model_name": "IntRangeSliderModel",
-      "state": {
-       "_model_name": "IntRangeSliderModel",
-       "_view_name": "IntRangeSliderView",
-       "continuous_update": false,
-       "description": "Test:",
-       "layout": "IPY_MODEL_0ea05a79ecdd435e94a3cb157ca83cf4",
-       "max": 10,
-       "style": "IPY_MODEL_251373ebd91341ed96b36ea00ebab081",
-       "value": [
-        5,
-        7
-       ]
-      }
-     },
-     "eeae2c706c97453eac75513afd634a60": {
-      "model_module": "@jupyter-widgets/controls",
-      "model_module_version": "1.2.0",
-      "model_name": "DescriptionStyleModel",
-      "state": {
-       "description_width": ""
-      }
-     },
-     "efa1bd74ea5749059aa2472e7825c10e": {
-      "model_module": "@jupyter-widgets/base",
-      "model_module_version": "1.0.0",
-      "model_name": "LayoutModel",
-      "state": {}
-     },
-     "eff6fe1858994acda23633ab53f27cae": {
-      "model_module": "@jupyter-widgets/controls",
-      "model_module_version": "1.2.0",
-      "model_name": "RadioButtonsModel",
-      "state": {
-       "_options_labels": [
-        "pepperoni",
-        "pineapple",
-        "anchovies"
-       ],
-       "description": "Pizza topping:",
-       "index": 0,
-       "layout": "IPY_MODEL_f50ab0f678ce45aabc21b1adda9f32c4",
-       "style": "IPY_MODEL_bd19994953e0479b9e2ed90f0e024542"
-      }
-     },
-     "f03dbafe8b80415a81b3d0892e751ffa": {
-      "model_module": "@jupyter-widgets/controls",
-      "model_module_version": "1.2.0",
-      "model_name": "IntSliderModel",
-      "state": {
-       "layout": "IPY_MODEL_ac53e22ba6534b579afdc49bd4e4ea5e",
-       "style": "IPY_MODEL_e4f38c34dfa14d80b93fdce0fdf4a7a8",
-       "value": 50
-      }
-     },
-     "f0d608e9159c40819f3a28278e50a86b": {
-      "model_module": "@jupyter-widgets/controls",
-      "model_module_version": "1.2.0",
-      "model_name": "PlayModel",
-      "state": {
-       "description": "Press play",
-       "layout": "IPY_MODEL_d182c25b17e84f1bb9329e974fd93b73",
-       "style": "IPY_MODEL_b0500997c390488f9bccc536d4a5fc5a",
-       "value": 50
-      }
-     },
-     "f12c4eb8841647a3bf06a090a7a6a05c": {
-      "model_module": "@jupyter-widgets/controls",
-      "model_module_version": "1.2.0",
-      "model_name": "ToggleButtonsStyleModel",
-      "state": {
-       "button_width": "",
-       "description_width": ""
-      }
-     },
-     "f3228d376e8349da9956a87cf96ecf67": {
-      "model_module": "@jupyter-widgets/controls",
-      "model_module_version": "1.2.0",
-      "model_name": "DropdownModel",
-      "state": {
-       "_options_labels": [
-        "1",
-        "2",
-        "3"
-       ],
-       "description": "Number:",
-       "index": 1,
-       "layout": "IPY_MODEL_1a81b3cc0ce44c1e9ae003bb46e5652b",
-       "style": "IPY_MODEL_4367dbbc3bd444f5a61e59984697d7dd"
-      }
-     },
-     "f33bb773d9ee4976abbc4002f33b60e4": {
-      "model_module": "@jupyter-widgets/controls",
-      "model_module_version": "1.2.0",
-      "model_name": "VBoxModel",
-      "state": {
-       "children": [
-        "IPY_MODEL_7d6aa23a60264dec8b342aac24cbffba",
-        "IPY_MODEL_286baf1d957c4826aa279cdc911e37c9"
-       ],
-       "layout": "IPY_MODEL_f8498f958ae54734a8c5e4a60c886f56"
-      }
-     },
-     "f3d3eeca0f6b46198f00d85afae40189": {
-      "model_module": "@jupyter-widgets/base",
-      "model_module_version": "1.0.0",
-      "model_name": "LayoutModel",
-      "state": {}
-     },
-     "f47adf1f5fdc424abca048d04ede4783": {
-      "model_module": "@jupyter-widgets/controls",
-      "model_module_version": "1.2.0",
-      "model_name": "TextModel",
-      "state": {
-       "description": "String:",
-       "layout": "IPY_MODEL_4e6a0f07ff4d4c25ae80ddc7601af74a",
-       "placeholder": "Type something",
-       "style": "IPY_MODEL_86ae8ef8b5634cc9a71172cdce6e45d7",
-       "value": "Hello World"
-      }
-     },
-     "f50ab0f678ce45aabc21b1adda9f32c4": {
-      "model_module": "@jupyter-widgets/base",
-      "model_module_version": "1.0.0",
-      "model_name": "LayoutModel",
-      "state": {}
-     },
-     "f8498f958ae54734a8c5e4a60c886f56": {
-      "model_module": "@jupyter-widgets/base",
-      "model_module_version": "1.0.0",
-      "model_name": "LayoutModel",
-      "state": {}
-     },
-     "f99fdfbb28ad4457a4431619c70b03ff": {
-      "model_module": "@jupyter-widgets/controls",
-      "model_module_version": "1.2.0",
-      "model_name": "DescriptionStyleModel",
-      "state": {
-       "description_width": ""
-      }
-     },
-     "fa5ed51a0b9d47a285fa552f5a8d5e04": {
-      "model_module": "@jupyter-widgets/base",
-      "model_module_version": "1.0.0",
-      "model_name": "LayoutModel",
-      "state": {}
-     },
-     "fb39df51f8624c6e999df7a0b2389836": {
-      "model_module": "@jupyter-widgets/base",
-      "model_module_version": "1.0.0",
-      "model_name": "LayoutModel",
-      "state": {}
-     },
-     "fc993166387d4ceca72a810fed7219d4": {
-      "model_module": "@jupyter-widgets/controls",
-      "model_module_version": "1.2.0",
-      "model_name": "TabModel",
-      "state": {
-       "_titles": {
-        "0": "An accordion",
-        "1": "Copy of the accordion"
-       },
-       "children": [
-        "IPY_MODEL_3bf9eeb8fc55427993f31d8fd5d9def2",
-        "IPY_MODEL_3bf9eeb8fc55427993f31d8fd5d9def2"
-       ],
-       "layout": "IPY_MODEL_7552d86f3549452f8d88ab7399bee1a2"
-      }
-     },
-     "fd9fa5c2ae9d4a3db2d006c38058d69b": {
-      "model_module": "@jupyter-widgets/controls",
-      "model_module_version": "1.2.0",
-      "model_name": "DescriptionStyleModel",
-      "state": {
-       "description_width": ""
-      }
-     },
-     "fde9b3aaa0c04bf98e8aeda78ede05a5": {
-      "model_module": "@jupyter-widgets/controls",
-      "model_module_version": "1.2.0",
-      "model_name": "DescriptionStyleModel",
-      "state": {
-       "description_width": ""
-      }
-     },
-     "fdf20ea18d924a6b9a8ce1d7a49a20ed": {
-      "model_module": "@jupyter-widgets/controls",
-      "model_module_version": "1.2.0",
-      "model_name": "DescriptionStyleModel",
-      "state": {
-       "description_width": ""
-      }
-     }
-    },
-    "version_major": 2,
-    "version_minor": 0
-   }
-=======
    "version": "3.7.3"
->>>>>>> a311d753
   }
  },
  "nbformat": 4,
