// Copyright (c) Jupyter Development Team.
// Distributed under the terms of the Modified BSD License.
"use strict";

// This widget is strongly coupled to the notebook because of the outputarea
// dependency.
var widgets = require("jupyter-js-widgets");
var _ = require("underscore");

var outputArea = new Promise(function(resolve, reject) {
        requirejs(["notebook/js/outputarea"], resolve, reject)
});

var OutputModel = widgets.DOMWidgetModel.extend({
    defaults: _.extend({}, widgets.DOMWidgetModel.prototype.defaults, {
        _model_name: "OutputModel",
        _view_name: "OutputView",
        msg_id: "",
        outputs: [],
    }),

    initialize: function(attributes, options) {
        OutputModel.__super__.initialize.apply(this, arguments);
        this.kernel = this.comm.kernel;
        this.listenTo(this, 'change:msg_id', this.reset_msg_id);
        if (this.kernel) {
            this.kernel.set_callbacks_for_msg(this.id, this.callbacks(), false);
        }
        this._outputs = this.get('outputs') || [];
        this.set('outputs', []);

        var that = this;
        // Create an output area to handle the data model part
        outputArea.then(function(outputArea) {
            that.output_area = new outputArea.OutputArea({
                selector: that.el,
                config: {OutputArea: {}},
                prompt_area: false,
                events: that.widget_manager.notebook.events,
                keyboard_manager: that.widget_manager.keyboard_manager });
            that.listenTo(that, 'new_message', function(msg) {
                that.output_area.handle_output(msg);
                that.set('outputs', that.output_area.toJSON());
                that.save_changes();
            }, that);
            that.listenTo(that, 'clear_output', function(msg) {
                that.output_area.handle_clear_output(msg);
                that.set('outputs', []);
                that.save_changes();
            })
            that.output_area.fromJSON(that.get('outputs'));
        });
    },

    // make callbacks
    callbacks: function() {
<<<<<<< HEAD
        return {
            iopub: {
                output: function(msg) {
                    this.trigger('new_message', msg);
                }.bind(this),
                clear_output: function(msg) {
                    this.trigger('clear_output', msg);
                }.bind(this)
            }
        }
=======
        // Merge our callbacks with the base class callbacks.
        var cb = OutputModel.__super__.callbacks.apply(this, arguments);
        var iopub = cb.iopub || {};
        var iopubCallbacks = _.extend({}, iopub, {
            output: function(msg) {
                this.trigger('new_message', msg);
                this._outputs.push(msg);
                if (iopub.output) {
                    iopub.output.apply(this, arguments);
                }
            }.bind(this),
            clear_output: function(msg) {
                this.trigger('clear_output', msg);
                this._outputs = [];
                if (iopub.clear_output) {
                    iopub.clear_output.apply(this, arguments);
                }
            }.bind(this)
        });
        return _.extend({}, cb, {iopub: iopubCallbacks});
>>>>>>> ecf79985
    },

    reset_msg_id: function() {
        var kernel = this.kernel;
        // Pop previous message id
        var prev_msg_id = this.previous('msg_id');
        if (prev_msg_id && kernel) {
            var previous_callback = kernel.output_callback_overrides_pop(prev_msg_id);
            if (previous_callback !== this.id) {
                console.error('Popped wrong message ('+previous_callback+' instead of '+this.id+') - likely the stack was not maintained in kernel.');
            }
        }
        var msg_id = this.get('msg_id');
        if (msg_id && kernel) {
            kernel.output_callback_overrides_push(msg_id, this.id);
        }
    },
});

var OutputView = widgets.DOMWidgetView.extend({
    render: function(){
        var that = this;
<<<<<<< HEAD
        outputArea.then(function(outputArea) {
            that.output_area = new outputArea.OutputArea({
                selector: that.el,
=======
        var renderOutput = function(outputArea, events) {
            that.output_area = new outputArea.OutputArea({
                selector: that.el,
                // use default values for the output area config
>>>>>>> ecf79985
                config: {OutputArea: {}},
                prompt_area: false,
                events: that.model.widget_manager.notebook.events,
                keyboard_manager: that.model.widget_manager.keyboard_manager });
            that.listenTo(that.model, 'new_message', function(msg) {
                // this message has been preprocessed as handle_output would
                that.output_area.handle_output(msg);
            }, that);
            that.listenTo(that.model, 'clear_output', function(msg) {
                that.output_area.handle_clear_output(msg);
<<<<<<< HEAD
            })
            // Render initial contents from the current model
            that.output_area.fromJSON(that.model.get('outputs'));
        });
=======
                events.trigger('clear_output.OutputArea', {cell: {output_area: that.output_area}})
            });

            // Render initial contents from that.model._outputs
            that.model._outputs.forEach(function(msg) {
                that.output_area.handle_output(msg);
            }, that)
        }

        requirejs(["notebook/js/outputarea", "base/js/events"], renderOutput)
        OutputView.__super__.render.apply(this, arguments);
>>>>>>> ecf79985
    },
});

module.exports = {
    OutputView: OutputView,
    OutputModel: OutputModel,
};<|MERGE_RESOLUTION|>--- conflicted
+++ resolved
@@ -33,7 +33,7 @@
         // Create an output area to handle the data model part
         outputArea.then(function(outputArea) {
             that.output_area = new outputArea.OutputArea({
-                selector: that.el,
+                selector: document.createElement('div'),
                 config: {OutputArea: {}},
                 prompt_area: false,
                 events: that.widget_manager.notebook.events,
@@ -54,39 +54,24 @@
 
     // make callbacks
     callbacks: function() {
-<<<<<<< HEAD
-        return {
-            iopub: {
-                output: function(msg) {
-                    this.trigger('new_message', msg);
-                }.bind(this),
-                clear_output: function(msg) {
-                    this.trigger('clear_output', msg);
-                }.bind(this)
-            }
-        }
-=======
         // Merge our callbacks with the base class callbacks.
         var cb = OutputModel.__super__.callbacks.apply(this, arguments);
         var iopub = cb.iopub || {};
         var iopubCallbacks = _.extend({}, iopub, {
             output: function(msg) {
                 this.trigger('new_message', msg);
-                this._outputs.push(msg);
                 if (iopub.output) {
                     iopub.output.apply(this, arguments);
                 }
             }.bind(this),
             clear_output: function(msg) {
                 this.trigger('clear_output', msg);
-                this._outputs = [];
                 if (iopub.clear_output) {
                     iopub.clear_output.apply(this, arguments);
                 }
             }.bind(this)
         });
         return _.extend({}, cb, {iopub: iopubCallbacks});
->>>>>>> ecf79985
     },
 
     reset_msg_id: function() {
@@ -109,16 +94,10 @@
 var OutputView = widgets.DOMWidgetView.extend({
     render: function(){
         var that = this;
-<<<<<<< HEAD
         outputArea.then(function(outputArea) {
             that.output_area = new outputArea.OutputArea({
                 selector: that.el,
-=======
-        var renderOutput = function(outputArea, events) {
-            that.output_area = new outputArea.OutputArea({
-                selector: that.el,
                 // use default values for the output area config
->>>>>>> ecf79985
                 config: {OutputArea: {}},
                 prompt_area: false,
                 events: that.model.widget_manager.notebook.events,
@@ -129,24 +108,16 @@
             }, that);
             that.listenTo(that.model, 'clear_output', function(msg) {
                 that.output_area.handle_clear_output(msg);
-<<<<<<< HEAD
+                // fake the event on the output area element. This can be
+                // deleted when we can rely on
+                // https://github.com/jupyter/notebook/pull/2411 being
+                // available.
+                that.output_area.element.trigger('clearing', {output_area: this});
             })
             // Render initial contents from the current model
             that.output_area.fromJSON(that.model.get('outputs'));
         });
-=======
-                events.trigger('clear_output.OutputArea', {cell: {output_area: that.output_area}})
-            });
-
-            // Render initial contents from that.model._outputs
-            that.model._outputs.forEach(function(msg) {
-                that.output_area.handle_output(msg);
-            }, that)
-        }
-
-        requirejs(["notebook/js/outputarea", "base/js/events"], renderOutput)
         OutputView.__super__.render.apply(this, arguments);
->>>>>>> ecf79985
     },
 });
 
