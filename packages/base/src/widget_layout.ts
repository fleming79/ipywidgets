--- conflicted
+++ resolved
@@ -125,30 +125,6 @@
     }
 
     /**
-<<<<<<< HEAD
-     * Handles when the value of overflow_x or overflow_y changes
-     */
-    handleOverflowChange(trait: string, value: any): void {
-        // This differs from the default handleChange method
-        // in that setting `overflow_x` or `overflow_y` to null
-        // when `overflow` is null removes the attribute.
-        const parent = this.options.parent as DOMWidgetView;
-        if (parent) {
-            if (value === null) {
-                if (this.model.get('overflow') === null) {
-                    parent.el.style.removeProperty(this.css_name(trait));
-                }
-            } else {
-                parent.el.style[this.css_name(trait)] = value;
-            }
-        } else {
-            console.warn('Style not applied because a parent view does not exist');
-        }
-    }
-
-    /**
-=======
->>>>>>> 367bbccd
      * Remove the styling from the parent view.
      */
     unlayout(): void {
