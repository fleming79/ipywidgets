// Copyright (c) Jupyter Development Team.
// Distributed under the terms of the Modified BSD License.

import {
    assign, Dict
} from './utils';

import {
    WidgetModel, WidgetView, DOMWidgetView
} from './widget';


/**
 * css properties exposed by the layout widget with their default values.
 */
<<<<<<< HEAD
let css_properties: Dict<string | null> = {
=======
const css_properties: {[key: string]: string} = {
>>>>>>> 1cdcb812
    align_content: null,
    align_items: null,
    align_self: null,
    border: null,
    bottom: null,
    display: null,
    flex: null,
    flex_flow: null,
    height: null,
    justify_content: null,
    justify_items: null,
    left: null,
    margin: null,
    max_height: null,
    max_width: null,
    min_height: null,
    min_width: null,
    overflow: null,
    order: null,
    padding: null,
    right: null,
    top: null,
    visibility: null,
    width: null,

    // image-specific
    object_fit: null,
    object_position: null,

    // container
    grid_auto_columns: null,
    grid_auto_flow: null,
    grid_auto_rows: null,
    grid_gap: null,
    grid_template_rows: null,
    grid_template_columns: null,
    grid_template_areas: null,

    // items
    grid_row: null,
    grid_column: null,
    grid_area: null
};

export
class LayoutModel extends WidgetModel {
    defaults(): Backbone.ObjectHash {
        return assign(super.defaults(), {
        _model_name: 'LayoutModel',
        _view_name: 'LayoutView'
        }, css_properties);
    }
}

export
class LayoutView extends WidgetView {
    /**
     * Public constructor
     */
    initialize(parameters: WidgetView.IInitializeParameters): void {
        this._traitNames = [];
        super.initialize(parameters);
        // Register the traits that live on the Python side
        for (const key of Object.keys(css_properties)) {
            this.registerTrait(key);
        }
    }

    /**
     * Register a CSS trait that is known by the model
     * @param trait
     */
    registerTrait(trait: string): void {
        this._traitNames.push(trait);

<<<<<<< HEAD
        // Treat overflow_x and overflow_y as a special case since they are deprecated
        // and interact in special ways with the overflow attribute.
        if (trait === 'overflow_x' || trait === 'overflow_y') {
            // Listen to changes, and set the value on change.
            this.listenTo(this.model, 'change:' + trait, (model: LayoutModel, value: any) => {
                this.handleOverflowChange(trait, value);
            });

            // Set the initial value on display.
            this.handleOverflowChange(trait, this.model.get(trait));
            return;
        }

=======
>>>>>>> 1cdcb812
        // Listen to changes, and set the value on change.
        this.listenTo(this.model, 'change:' + trait, (model: LayoutModel, value: any) => {
            this.handleChange(trait, value);
        });

        // Set the initial value on display.
        this.handleChange(trait, this.model.get(trait));
    }

    /**
     * Get the the name of the css property from the trait name
     * @param  model attribute name
     * @return css property name
     */
    css_name(trait: string): string {
        return trait.replace(/_/g, '-');
    }

    /**
     * Handles when a trait value changes
     */
    handleChange(trait: string, value: any): void {
        // should be synchronous so that we can measure later.
        const parent = this.options.parent as DOMWidgetView;
        if (parent) {
            if (value === null) {
                parent.el.style.removeProperty(this.css_name(trait));
            } else {
                parent.el.style.setProperty(this.css_name(trait), value);
            }
        } else {
            console.warn('Style not applied because a parent view does not exist');
        }
    }

    /**
<<<<<<< HEAD
     * Handles when the value of overflow_x or overflow_y changes
     */
    handleOverflowChange(trait: string, value: string | null) {
        // This differs from the default handleChange method
        // in that setting `overflow_x` or `overflow_y` to null
        // when `overflow` is null removes the attribute.
        let parent = this.options.parent as DOMWidgetView;
        if (parent) {
            if (value === null) {
                if (this.model.get('overflow') === null) {
                    parent.el.style.removeProperty(this.css_name(trait));
                }
            } else {
                parent.el.style.setProperty(this.css_name(trait), value);
            }
        } else {
            console.warn('Style not applied because a parent view does not exist');
        }
    }

    /**
=======
>>>>>>> 1cdcb812
     * Remove the styling from the parent view.
     */
    unlayout(): void {
        const parent = this.options.parent as DOMWidgetView;
        this._traitNames.forEach((trait) => {
            if (parent) {
                parent.el.style.removeProperty(this.css_name(trait));
            } else {
                console.warn('Style not removed because a parent view does not exist');
            }
        }, this);
    }

    private _traitNames: string[];
}<|MERGE_RESOLUTION|>--- conflicted
+++ resolved
@@ -13,11 +13,7 @@
 /**
  * css properties exposed by the layout widget with their default values.
  */
-<<<<<<< HEAD
-let css_properties: Dict<string | null> = {
-=======
-const css_properties: {[key: string]: string} = {
->>>>>>> 1cdcb812
+const css_properties: Dict<string | null> = {
     align_content: null,
     align_items: null,
     align_self: null,
@@ -93,22 +89,6 @@
     registerTrait(trait: string): void {
         this._traitNames.push(trait);
 
-<<<<<<< HEAD
-        // Treat overflow_x and overflow_y as a special case since they are deprecated
-        // and interact in special ways with the overflow attribute.
-        if (trait === 'overflow_x' || trait === 'overflow_y') {
-            // Listen to changes, and set the value on change.
-            this.listenTo(this.model, 'change:' + trait, (model: LayoutModel, value: any) => {
-                this.handleOverflowChange(trait, value);
-            });
-
-            // Set the initial value on display.
-            this.handleOverflowChange(trait, this.model.get(trait));
-            return;
-        }
-
-=======
->>>>>>> 1cdcb812
         // Listen to changes, and set the value on change.
         this.listenTo(this.model, 'change:' + trait, (model: LayoutModel, value: any) => {
             this.handleChange(trait, value);
@@ -145,30 +125,6 @@
     }
 
     /**
-<<<<<<< HEAD
-     * Handles when the value of overflow_x or overflow_y changes
-     */
-    handleOverflowChange(trait: string, value: string | null) {
-        // This differs from the default handleChange method
-        // in that setting `overflow_x` or `overflow_y` to null
-        // when `overflow` is null removes the attribute.
-        let parent = this.options.parent as DOMWidgetView;
-        if (parent) {
-            if (value === null) {
-                if (this.model.get('overflow') === null) {
-                    parent.el.style.removeProperty(this.css_name(trait));
-                }
-            } else {
-                parent.el.style.setProperty(this.css_name(trait), value);
-            }
-        } else {
-            console.warn('Style not applied because a parent view does not exist');
-        }
-    }
-
-    /**
-=======
->>>>>>> 1cdcb812
      * Remove the styling from the parent view.
      */
     unlayout(): void {
