--- conflicted
+++ resolved
@@ -71,19 +71,11 @@
         // should be synchronous so that we can measure later.
         const parent = this.options.parent as DOMWidgetView;
         if (parent) {
-<<<<<<< HEAD
-            let ModelType = this.model.constructor as typeof StyleModel;
-            let styleProperties = ModelType.styleProperties;
-            let attribute = styleProperties[trait].attribute;
-            let selector  = styleProperties[trait].selector;
-            let elements = selector ? parent.el.querySelectorAll<HTMLElement>(selector) : [ parent.el ];
-=======
             const ModelType = this.model.constructor as typeof StyleModel;
             const styleProperties = ModelType.styleProperties;
             const attribute = styleProperties[trait].attribute;
             const selector  = styleProperties[trait].selector;
-            const elements = selector ? parent.el.querySelectorAll(selector) : [ parent.el ];
->>>>>>> 1cdcb812
+            const elements = selector ? parent.el.querySelectorAll<HTMLElement>(selector) : [ parent.el ];
             if (value === null) {
                 for (let i = 0; i !== elements.length; ++i) {
                     elements[i].style.removeProperty(attribute);
@@ -116,15 +108,9 @@
         const styleProperties = ModelType.styleProperties;
         this._traitNames.forEach((trait) => {
             if (parent) {
-<<<<<<< HEAD
-                let attribute = styleProperties[trait].attribute;
-                let selector  = styleProperties[trait].selector;
-                let elements = selector ? parent.el.querySelectorAll<HTMLElement>(selector) : [ parent.el ];
-=======
                 const attribute = styleProperties[trait].attribute;
                 const selector  = styleProperties[trait].selector;
-                const elements = selector ? parent.el.querySelectorAll(selector) : [ parent.el ];
->>>>>>> 1cdcb812
+                const elements = selector ? parent.el.querySelectorAll<HTMLElement>(selector) : [ parent.el ];
                 for (let i = 0; i !== elements.length; ++i) {
                     elements[i].style.removeProperty(attribute);
                 }
