// Copyright (c) Jupyter Development Team.
// Distributed under the terms of the Modified BSD License.

import * as managerBase from './manager-base';
import * as utils from './utils';
import * as backbonePatch from './backbone-patch';

import * as Backbone from 'backbone';
import $ from 'jquery';

import {
    NativeView
} from './nativeview';

import {
    JSONObject
} from '@lumino/coreutils';

import {
    Message, MessageLoop
} from '@lumino/messaging';

import {
    Widget, Panel
} from '@lumino/widgets';

import {
    LayoutModel
} from './widget_layout';

import {
    StyleModel
} from './widget_style';

import {
    IClassicComm, ICallbacks
} from './services-shim';

import {
    JUPYTER_WIDGETS_VERSION
} from './version';

import {
    Dict
} from './utils';

import {
    KernelMessage
} from '@jupyterlab/services';


/**
 * Replace model ids with models recursively.
 */
export
function unpack_models(
    value: any | Dict<unknown> | string | (Dict<unknown> | string)[],
    manager: managerBase.ManagerBase<any>
): Promise<WidgetModel | Dict<WidgetModel> | WidgetModel[] | any> {
    if (Array.isArray(value)) {
        const unpacked: any[] = [];
        value.forEach((sub_value, key) => {
            unpacked.push(unpack_models(sub_value, manager));
        });
        return Promise.all(unpacked);
    } else if (value instanceof Object && typeof value !== 'string') {
        const unpacked: {[key: string]: any} = {};
        Object.keys(value).forEach((key) => {
            unpacked[key] = unpack_models(value[key], manager);
        });
        return utils.resolvePromisesDict(unpacked);
    } else if (typeof value === 'string' && value.slice(0, 10) === 'IPY_MODEL_') {
        // get_model returns a promise already (except when it retunrs undefined!)
        return Promise.resolve(manager.get_model(value.slice(10, value.length)));
    } else {
        return Promise.resolve(value);
    }
}


/**
 * Type declaration for general widget serializers.
 */
export
interface ISerializers {
    [key: string]: {
        deserialize?: (value?: any, manager?: managerBase.ManagerBase<any>) => any;
        serialize?: (value?: any, widget?: WidgetModel) => any;
    };
}


export
class WidgetModel extends Backbone.Model {

    /**
     * The default attributes.
     */
    defaults(): Backbone.ObjectHash {
        return {
            _model_module: '@jupyter-widgets/base',
            _model_name: 'WidgetModel',
            _model_module_version: JUPYTER_WIDGETS_VERSION,
            _view_module: '@jupyter-widgets/base',
            _view_name: null as string | null,
            _view_module_version: JUPYTER_WIDGETS_VERSION,
            _view_count: null as number | null,
        };
    }

    /**
     * Test to see if the model has been synced with the server.
     *
     * #### Notes
     * As of backbone 1.1, backbone ignores `patch` if it thinks the
     * model has never been pushed.
     */
    isNew(): boolean {
        return false;
    }

    /**
     * Constructor
     *
     * Initializes a WidgetModel instance. Called by the Backbone constructor.
     *
     * Parameters
     * ----------
     * widget_manager : WidgetManager instance
     * model_id : string
     *      An ID unique to this model.
     * comm : Comm instance (optional)
     */
<<<<<<< HEAD
    initialize(attributes: Backbone.ObjectHash, options: {model_id: string, comm?: any, widget_manager: any}) {
=======
    initialize(attributes: any, options: {model_id: string; comm?: any; widget_manager: any}): void {
>>>>>>> 1cdcb812
        super.initialize(attributes, options);

        // Attributes should be initialized here, since user initialization may depend on it
        this.widget_manager = options.widget_manager;
        this.model_id = options.model_id;
        const comm = options.comm;

        this.views = Object.create(null);
        this.state_change = Promise.resolve();

        this._closed = false;
        this._state_lock = null;
        this._msg_buffer = null;
        this._msg_buffer_callbacks = null;
        this._pending_msgs = 0;


        // _buffered_state_diff must be created *after* the super.initialize
        // call above. See the note in the set() method below.
        this._buffered_state_diff = {};

        if (comm) {
            // Remember comm associated with the model.
            this.comm = comm;

            // Hook comm messages up to model.
            comm.on_close(this._handle_comm_closed.bind(this));
            comm.on_msg(this._handle_comm_msg.bind(this));

            this.comm_live = true;
        } else {
            this.comm_live = false;
        }
    }

    get comm_live(): boolean {
        return this._comm_live;
    }
    set comm_live(x) {
        this._comm_live = x;
        this.trigger('comm_live_update');
    }

    /**
     * Send a custom msg over the comm.
     */
    send(content: {}, callbacks: {}, buffers?: ArrayBuffer[] | ArrayBufferView[]): void {
        if (this.comm !== undefined) {
            const data = {method: 'custom', content: content};
            this.comm.send(data, callbacks, {}, buffers);
        }
    }

    /**
     * Close model
     *
     * @param comm_closed - true if the comm is already being closed. If false, the comm will be closed.
     *
     * @returns - a promise that is fulfilled when all the associated views have been removed.
     */
    close(comm_closed = false): Promise<void> {
        // can only be closed once.
        if (this._closed) {
            return Promise.resolve();
        }
        this._closed = true;
        if (this.comm && !comm_closed) {
            this.comm.close();
        }
        this.stopListening();
        this.trigger('destroy', this);
        if (this.comm) {
            delete this.comm;
        }
        // Delete all views of this model
        const views = Object.keys(this.views).map((id: string) => {
            return this.views[id].then(view => view.remove());
        });
        delete this.views;
        return Promise.all(views).then(() => { return; });
    }

    /**
     * Handle when a widget comm is closed.
     */
    _handle_comm_closed(msg: KernelMessage.ICommCloseMsg): void {
        this.trigger('comm:close');
        this.close(true);
    }

    /**
     * Handle incoming comm msg.
     */
    _handle_comm_msg(msg: KernelMessage.ICommMsgMsg): Promise<void> {
        const data = msg.content.data as any;
        const method = data.method;
        switch (method) {
            case 'update':
                this.state_change = this.state_change
                    .then(() => {
                        const state = data.state;
                        const buffer_paths = data.buffer_paths || [];
                        // Make sure the buffers are DataViews
                        const buffers = (msg.buffers || []).map(b => {
                            if (b instanceof DataView) {
                                return b;
                            } else {
                                return new DataView(b instanceof ArrayBuffer ? b : b.buffer);
                            }
                        });

                        utils.put_buffers(state, buffer_paths, buffers);
                        return (this.constructor as typeof WidgetModel)._deserialize_state(state, this.widget_manager);
                    }).then((state) => {
                        this.set_state(state);
                    }).catch(utils.reject(`Could not process update msg for model id: ${this.model_id}`, true));
                return this.state_change;
            case 'custom':
                this.trigger('msg:custom', data.content, msg.buffers);
                return Promise.resolve();
        }
        return Promise.resolve();
    }

    /**
     * Handle when a widget is updated from the backend.
     *
     * This function is meant for internal use only. Values set here will not be propagated on a sync.
     */
<<<<<<< HEAD
    set_state(state: Dict<unknown>) {
=======
    set_state(state: any): void {
>>>>>>> 1cdcb812
        this._state_lock = state;
        try {
            this.set(state);
        } catch (e) {
            console.error(`Error setting state: ${e.message}`);
        } finally {
            this._state_lock = null;
        }
    }

    /**
     * Get the serializable state of the model.
     *
     * If drop_default is truthy, attributes that are equal to their default
     * values are dropped.
     */
<<<<<<< HEAD
    get_state(drop_defaults?: boolean): JSONObject {
        let fullState = this.attributes;
        if (drop_defaults) {
            // if defaults is a function, call it
            let d = this.defaults;
            let defaults = (typeof d === 'function') ? d.call(this) : d;
            let state: JSONObject = {};
=======
    get_state(drop_defaults: boolean): any {
        const fullState = this.attributes;
        if (drop_defaults) {
            // if defaults is a function, call it
            const d = this.defaults;
            const defaults = (typeof d === 'function') ? d.call(this) : d;
            const state: {[key: string]: any} = {};
>>>>>>> 1cdcb812
            Object.keys(fullState).forEach(key => {
                if (!(utils.isEqual(fullState[key], defaults[key]))) {
                    state[key] = fullState[key];
                }
            });
            return state;
        } else {
            return {...fullState};
        }
    }

    /**
     * Handle status msgs.
     *
     * execution_state : ('busy', 'idle', 'starting')
     */
    _handle_status(msg: KernelMessage.IStatusMsg): void {
        if (this.comm !== void 0) {
            if (msg.content.execution_state === 'idle') {
                this._pending_msgs--;
                // Send buffer if one is waiting and we are below the throttle.
                if (this._msg_buffer !== null
                    && this._pending_msgs < 1 ) {
                    this.send_sync_message(this._msg_buffer, this._msg_buffer_callbacks);
                    this._msg_buffer = null;
                    this._msg_buffer_callbacks = null;
                }
            }
        }
    }

    /**
     * Create msg callbacks for a comm msg.
     */
    callbacks(view?: WidgetView): ICallbacks {
        return this.widget_manager.callbacks(view);
    }

    /**
     * Set one or more values.
     *
     * We just call the super method, in which val and options are optional.
     * Handles both "key", value and {key: value} -style arguments.
     */
    set(key: any, val?: any, options?: any): any {
        // Call our patched backbone set. See #1642 and #1643.
        const return_value = backbonePatch.set.call(this, key, val, options);

        // Backbone only remembers the diff of the most recent set()
        // operation.  Calling set multiple times in a row results in a
        // loss of change information.  Here we keep our own running diff.
        //
        // We don't buffer the state set in the constructor (including
        // defaults), so we first check to see if we've initialized _buffered_state_diff.
        // which happens after the constructor sets attributes at creation.
        if (this._buffered_state_diff !== void 0) {
            const attrs = this.changedAttributes() || {};

            // The state_lock lists attributes that are currently being changed
            // right now from a kernel message. We don't want to send these
            // non-changes back to the kernel, so we delete them out of attrs if
            // they haven't changed from their state_lock value.
            // The state lock could be null or undefined (if set is being called from
            // the initializer).
            if (this._state_lock) {
                for (const key of Object.keys(this._state_lock)) {
                    if (attrs[key] === this._state_lock[key]) {
                        delete attrs[key];
                    }
                }
            }

            this._buffered_state_diff = utils.assign(this._buffered_state_diff, attrs);
        }
        return return_value;
    }

    /**
     * Handle sync to the back-end.  Called when a model.save() is called.
     *
     * Make sure a comm exists.
     *
     * Parameters
     * ----------
     * method : create, update, patch, delete, read
     *   create/update always send the full attribute set
     *   patch - only send attributes listed in options.attrs, and if we
     *   are queuing up messages, combine with previous messages that have
     *   not been sent yet
     * model : the model we are syncing
     *   will normally be the same as `this`
     * options : dict
     *   the `attrs` key, if it exists, gives an {attr: value} dict that
     *   should be synced, otherwise, sync all attributes.
     *
     */
    sync(method: string, model: WidgetModel, options: any = {}): any {
        // the typing is to return `any` since the super.sync method returns a JqXHR, but we just return false if there is an error.
        if (this.comm === undefined) {
            throw 'Syncing error: no comm channel defined';
        }

        const attrs = (method === 'patch') ? options.attrs : model.get_state(options.drop_defaults);

        // The state_lock lists attributes that are currently being changed
        // right now from a kernel message. We don't want to send these
        // non-changes back to the kernel, so we delete them out of attrs if
        // they haven't changed from their state_lock value.
        // The state lock could be null or undefined (if this is triggered
        // from the initializer).
        if (this._state_lock) {
            for (const key of Object.keys(this._state_lock)) {
                if (attrs[key] === this._state_lock[key]) {
                    delete attrs[key];
                }
            }
        }

        const msgState = this.serialize(attrs);

        if (Object.keys(msgState).length > 0) {

            // If this message was sent via backbone itself, it will not
            // have any callbacks.  It's important that we create callbacks
            // so we can listen for status messages, etc...
            const callbacks = options.callbacks || this.callbacks();

            // Check throttle.
            if (this._pending_msgs >= 1) {
                // The throttle has been exceeded, buffer the current msg so
                // it can be sent once the kernel has finished processing
                // some of the existing messages.
                // Combine updates if it is a 'patch' sync, otherwise replace updates
                switch (method) {
                    case 'patch':
                        this._msg_buffer = utils.assign(this._msg_buffer || {}, msgState);
                        break;
                    case 'update':
                    case 'create':
                        this._msg_buffer = msgState;
                        break;
                    default:
                        throw 'unrecognized syncing method';
                }
                this._msg_buffer_callbacks = callbacks;
            } else {
                // We haven't exceeded the throttle, send the message like
                // normal.
                this.send_sync_message(attrs, callbacks);
                // Since the comm is a one-way communication, assume the message
                // arrived and was processed successfully.
                // Don't call options.success since we don't have a model back from
                // the server. Note that this means we don't have the Backbone
                // 'sync' event.
            }
        }
    }

    /**
     * Serialize widget state.
     *
     * A serializer is a function which takes in a state attribute and a widget,
     * and synchronously returns a JSONable object. The returned object will
     * have toJSON called if possible, and the final result should be a
     * primitive object that is a snapshot of the widget state that may have
     * binary array buffers.
     */
<<<<<<< HEAD
    serialize(state: Dict<any>): JSONObject {
=======
    serialize(state: {[key: string]: any}): {[key: string]: any} {
>>>>>>> 1cdcb812
        const serializers = (this.constructor as typeof WidgetModel).serializers || {};
        for (const k of Object.keys(state)) {
            try {
                if (serializers[k] && serializers[k].serialize) {
                    state[k] = (serializers[k].serialize!)(state[k], this);
                } else {
                    // the default serializer just deep-copies the object
                    state[k] = JSON.parse(JSON.stringify(state[k]));
                }
                if (state[k] && state[k].toJSON) {
                    state[k] = state[k].toJSON();
                }
            } catch (e) {
                console.error('Error serializing widget state attribute: ', k);
                throw e;
            }
        }
        return state;
    }

    /**
     * Send a sync message to the kernel.
     */
<<<<<<< HEAD
    send_sync_message(state: JSONObject, callbacks: any = {}) {
=======
    send_sync_message(state: {}, callbacks: any = {}): void {
>>>>>>> 1cdcb812
        try {
            callbacks.iopub = callbacks.iopub || {};
            const statuscb = callbacks.iopub.status;
            callbacks.iopub.status = (msg: KernelMessage.IStatusMsg): void => {
                this._handle_status(msg);
                if (statuscb) {
                    statuscb(msg);
                }
            };

            // split out the binary buffers
            const split = utils.remove_buffers(state);
            this.comm.send({
                method: 'update',
                state: split.state,
                buffer_paths: split.buffer_paths
            }, callbacks, {}, split.buffers);
            this._pending_msgs++;
        } catch (e) {
            console.error('Could not send widget sync message', e);
        }
    }

    /**
     * Push this model's state to the back-end
     *
     * This invokes a Backbone.Sync.
     */
    save_changes(callbacks?: {}): void {
        if (this.comm_live) {
            const options: any = {patch: true};
            if (callbacks) {
                options.callbacks = callbacks;
            }
            this.save(this._buffered_state_diff, options);
            this._buffered_state_diff = {};
        }
    }

    /**
     * on_some_change(['key1', 'key2'], foo, context) differs from
     * on('change:key1 change:key2', foo, context).
     * If the widget attributes key1 and key2 are both modified,
     * the second form will result in foo being called twice
     * while the first will call foo only once.
     */
    on_some_change(keys: string[], callback: (...args: any[]) => void, context: any): void {
        this.on('change', (...args) => {
            if (keys.some(this.hasChanged, this)) {
                callback.apply(context, args);
            }
        }, this);
    }

    /**
     * Serialize the model.  See the deserialization function at the top of this file
     * and the kernel-side serializer/deserializer.
     */
<<<<<<< HEAD
    toJSON(options?: {}) {
=======
    toJSON(options: any): string {
>>>>>>> 1cdcb812
        return `IPY_MODEL_${this.model_id}`;
    }

    /**
     * Returns a promise for the deserialized state. The second argument
     * is an instance of widget manager, which is required for the
     * deserialization of widget models.
     */
<<<<<<< HEAD
    static _deserialize_state(state: JSONObject, manager: managerBase.ManagerBase<any>) {
        let serializers = this.serializers;
        let deserialized: Dict<any>;
=======
    static _deserialize_state(state: {[key: string]: any}, manager: managerBase.ManagerBase<any>): Promise<utils.Dict<unknown>> {
        const serializers = this.serializers;
        let deserialized: {[key: string]: any};
>>>>>>> 1cdcb812
        if (serializers) {
            deserialized = {};
            for (const k in state) {
                if (serializers[k] && serializers[k].deserialize) {
                     deserialized[k] = (serializers[k].deserialize!)(state[k], manager);
                } else {
                     deserialized[k] = state[k];
                }
            }
        } else {
            deserialized = state;
        }
        return utils.resolvePromisesDict(deserialized);
    }

    static serializers: ISerializers;


    // Backbone calls the overridden initialization function from the
    // constructor. We initialize the default values above in the initialization
    // function so that they are ready for the user code, and to not override
    // values subclasses may set in their initialization functions.
    widget_manager: managerBase.ManagerBase<any>;
    model_id: string;
    views: {[key: string]: Promise<WidgetView>};
    state_change: Promise<any>;
    comm: IClassicComm;
    name: string;
    module: string;

    private _comm_live: boolean;
    private _closed: boolean;
    private _state_lock: any;
    private _buffered_state_diff: any;
    private _msg_buffer: any;
    private _msg_buffer_callbacks: any;
    private _pending_msgs: number;
}

export
class DOMWidgetModel extends WidgetModel {
    static serializers: ISerializers = {
        ...WidgetModel.serializers,
        layout: {deserialize: unpack_models},
        style: {deserialize: unpack_models},
    };

    defaults(): Backbone.ObjectHash {
        return utils.assign(super.defaults(), {
            _dom_classes: [],
            tabbable: null,
            tooltip: null
            // We do not declare defaults for the layout and style attributes.
            // Those defaults are constructed on the kernel side and synced here
            // as needed, and our code here copes with those attributes being
            // undefined. See
            // https://github.com/jupyter-widgets/ipywidgets/issues/1620 and
            // https://github.com/jupyter-widgets/ipywidgets/pull/1621
        });
    }
}


export
class WidgetView extends NativeView<WidgetModel> {
    /**
     * Public constructor.
     */
    constructor(options?: Backbone.ViewOptions<WidgetModel> & {options?: any}) {
        super(options);
    }

    /**
     * Initializer, called at the end of the constructor.
     */
    initialize(parameters: WidgetView.IInitializeParameters): void {
        this.listenTo(this.model, 'change', () => {
            const changed = Object.keys(this.model.changedAttributes() || {});
            if (changed[0] === '_view_count' && changed.length === 1) {
                // Just the view count was updated
                return;
            }
            this.update();
        });

        this.options = parameters.options;

        this.once('remove', () => {
            if (typeof(this.model.get('_view_count')) === 'number') {
                this.model.set('_view_count', this.model.get('_view_count') - 1);
                this.model.save_changes();
            }
        });

        this.once('displayed', () => {
            if (typeof(this.model.get('_view_count')) === 'number') {
                this.model.set('_view_count', this.model.get('_view_count') + 1);
                this.model.save_changes();
            }
        });

        this.displayed = new Promise((resolve, reject) => {
            this.once('displayed', resolve);

            this.model.on('msg:custom', this.handle_message.bind(this));
        });
    }

    /**
     * Handle message sent to the front end.
     *
     * Used to focus or blur the widget.
     */
<<<<<<< HEAD
    handle_message(content: any) {
        if (content.do === 'focus') {
            this.el.focus();
        } else if (content.do === 'blur') {
=======
    handle_message(content: any): void {
        if (content.do == 'focus') {
            this.el.focus();
        } else if (content.do == 'blur') {
>>>>>>> 1cdcb812
            this.el.blur();
        }
    }

    /**
     * Triggered on model change.
     *
     * Update view to be consistent with this.model
     */
    update(options?: any): void {
        return;
    }

    /**
     * Render a view
     *
     * @returns the view or a promise to the view.
     */
    render(): any {
        return;
    }

    /**
     * Create and promise that resolves to a child view of a given model
     */
    create_child_view(child_model: WidgetModel, options = {}): Promise<DOMWidgetView> {
        options = { parent: this, ...options};
        return this.model.widget_manager.create_view(child_model, options)
            .catch(utils.reject('Could not create child view', true));
    }

    /**
     * Create msg callbacks for a comm msg.
     */
    callbacks(): ICallbacks {
        return this.model.callbacks(this);
    }

    /**
     * Send a custom msg associated with this view.
     */
    send(content: {}, buffers?: ArrayBuffer[] | ArrayBufferView[]): void {
        this.model.send(content, this.callbacks(), buffers);
    }

    touch(): void {
        this.model.save_changes(this.callbacks());
    }

    remove(): any {
        // Raise a remove event when the view is removed.
        super.remove();
        this.trigger('remove');
        return this;
    }

    options: any;

    /**
     * A promise that resolves to the parent view when a child view is displayed.
     */
    displayed: Promise<WidgetView>;

}

export namespace WidgetView {
    export interface IInitializeParameters<T extends WidgetModel = WidgetModel> extends Backbone.ViewOptions<T> {
        options: any;
    }
}

export
namespace JupyterLuminoWidget {
    export
    interface IOptions {
        view: DOMWidgetView;
    }
}

export
class JupyterLuminoWidget extends Widget {
    constructor(options: Widget.IOptions & JupyterLuminoWidget.IOptions) {
        const view = options.view;
        delete options.view;
        super(options);
        this._view = view;
    }

    /**
     * Dispose the widget.
     *
     * This causes the view to be destroyed as well with 'remove'
     */
    dispose(): void {
        if (this.isDisposed) {
            return;
        }
        super.dispose();
        if (this._view) {
            this._view.remove();
        }
        this._view = null!;
    }

    /**
     * Process the Lumino message.
     *
     * Any custom Lumino widget used inside a Jupyter widget should override
     * the processMessage function like this.
     */
    processMessage(msg: Message): void {
        super.processMessage(msg);
        this._view.processLuminoMessage(msg);
    }

    private _view: DOMWidgetView;
}

export
class JupyterLuminoPanelWidget extends Panel {
    constructor(options: JupyterLuminoWidget.IOptions & Panel.IOptions) {
        const view = options.view;
        delete options.view;
        super(options);
        this._view = view;
    }

    /**
     * Process the Lumino message.
     *
     * Any custom Lumino widget used inside a Jupyter widget should override
     * the processMessage function like this.
     */
    processMessage(msg: Message): void {
        super.processMessage(msg);
        this._view.processLuminoMessage(msg);
    }

    /**
     * Dispose the widget.
     *
     * This causes the view to be destroyed as well with 'remove'
     */
    dispose(): void {
        if (this.isDisposed) {
            return;
        }
        super.dispose();
        if (this._view) {
            this._view.remove();
        }
        this._view = null!;
    }

    private _view: DOMWidgetView;
}

export
class DOMWidgetView extends WidgetView {
    /**
     * Public constructor
     */
    initialize(parameters: WidgetView.IInitializeParameters): void {
        super.initialize(parameters);

        this.listenTo(this.model, 'change:_dom_classes', (model: WidgetModel, new_classes: string[]) => {
            const old_classes = model.previous('_dom_classes');
            this.update_classes(old_classes, new_classes);
        });

        this.layoutPromise = Promise.resolve();
        this.listenTo(this.model, 'change:layout', (model: WidgetModel, value: WidgetModel) => {
            this.setLayout(value, model.previous('layout'));
        });

        this.stylePromise = Promise.resolve();
        this.listenTo(this.model, 'change:style', (model: WidgetModel, value: WidgetModel) => {
            this.setStyle(value, model.previous('style'));
        });

        this.displayed.then(() => {
            this.update_classes([], this.model.get('_dom_classes'));
            this.setLayout(this.model.get('layout'));
            this.setStyle(this.model.get('style'));
        });

        this._comm_live_update();
        this.listenTo(this.model, 'comm_live_update', () => {
            this._comm_live_update();
        });
        this.listenTo(this.model, 'change:tooltip', this.updateTooltip);
        this.updateTooltip();
    }

<<<<<<< HEAD
    setLayout(layout: LayoutModel, oldLayout?: LayoutModel) {
=======
    setLayout(layout: WidgetModel, oldLayout?: WidgetModel): void {
>>>>>>> 1cdcb812
        if (layout) {
            this.layoutPromise = this.layoutPromise.then((oldLayoutView) => {
                if (oldLayoutView) {
                    oldLayoutView.unlayout();
                    this.stopListening(oldLayoutView.model);
                    oldLayoutView.remove();
                }

                return this.create_child_view(layout).then((view) => {
                    // Trigger the displayed event of the child view.
                    return this.displayed.then(() => {
                        view.trigger('displayed');
                        this.listenTo(view.model, 'change', () => {
                            // Post (asynchronous) so layout changes can take
                            // effect first.
                            MessageLoop.postMessage(this.pWidget, Widget.ResizeMessage.UnknownSize);
                        });
                        MessageLoop.postMessage(this.pWidget, Widget.ResizeMessage.UnknownSize);
                        return view;
                    });
                }).catch(utils.reject('Could not add LayoutView to DOMWidgetView', true));
            });
        }
    }

<<<<<<< HEAD
    setStyle(style: StyleModel, oldStyle?: StyleModel) {
=======
    setStyle(style: WidgetModel, oldStyle?: WidgetModel): void {
>>>>>>> 1cdcb812
        if (style) {
            this.stylePromise = this.stylePromise.then((oldStyleView) => {
                if (oldStyleView) {
                    oldStyleView.unstyle();
                    this.stopListening(oldStyleView.model);
                    oldStyleView.remove();
                }

                return this.create_child_view(style).then((view) => {
                    // Trigger the displayed event of the child view.
                    return this.displayed.then(() => {
                        view.trigger('displayed');
                        // Unlike for the layout attribute, style changes don't
                        // trigger Lumino resize messages.
                        return view;
                    });
                }).catch(utils.reject('Could not add styleView to DOMWidgetView', true));
            });
        }
    }

    updateTooltip(): void {
        const title = this.model.get('tooltip')
        if (!title) {
            this.el.removeAttribute('title');
        } else if (this.model.get('description').length === 0) {
            this.el.setAttribute('title', title);
        }
    }


    /**
     * Update the DOM classes applied to an element, default to this.el.
     */
    update_classes(old_classes: string[], new_classes: string[], el?: HTMLElement): void {
        if (el === undefined) {
            el = this.el;
        }
        utils.difference(old_classes, new_classes).map(function(c) {
            if (el!.classList) { // classList is not supported by IE for svg elements
                el!.classList.remove(c);
            } else {
                el!.setAttribute('class', el!.getAttribute('class')!.replace(c, ''));
            }
        });
        utils.difference(new_classes, old_classes).map(function(c) {
            if (el!.classList) { // classList is not supported by IE for svg elements
                el!.classList.add(c);
            } else {
                el!.setAttribute('class', el!.getAttribute('class')!.concat(' ', c));
            }
        });
    }

    /**
     * Update the DOM classes applied to the widget based on a single
     * trait's value.
     *
     * Given a trait value classes map, this function automatically
     * handles applying the appropriate classes to the widget element
     * and removing classes that are no longer valid.
     *
     * Parameters
     * ----------
     * class_map: dictionary
     *  Dictionary of trait values to class lists.
     *  Example:
     *      {
     *          success: ['alert', 'alert-success'],
     *          info: ['alert', 'alert-info'],
     *          warning: ['alert', 'alert-warning'],
     *          danger: ['alert', 'alert-danger']
     *      };
     * trait_name: string
     *  Name of the trait to check the value of.
     * el: optional DOM element handle, defaults to this.el
     *  Element that the classes are applied to.
     */
<<<<<<< HEAD
    update_mapped_classes(class_map: Dict<string[]>, trait_name: string, el?: HTMLElement) {
        let key = this.model.previous(trait_name) as string;
        let old_classes = class_map[key] ? class_map[key] : [];
=======
    update_mapped_classes(class_map: {[key: string]: string[]}, trait_name: string, el?: HTMLElement): void {
        let key = this.model.previous(trait_name);
        const old_classes = class_map[key] ? class_map[key] : [];
>>>>>>> 1cdcb812
        key = this.model.get(trait_name);
        const new_classes = class_map[key] ? class_map[key] : [];

        this.update_classes(old_classes, new_classes, el || this.el);
    }

<<<<<<< HEAD
    set_mapped_classes(class_map: Dict<string[]>, trait_name: string, el?: HTMLElement) {
        let key = this.model.get(trait_name);
        let new_classes = class_map[key] ? class_map[key] : [];
=======
    set_mapped_classes(class_map: {[key: string]: string[]}, trait_name: string, el?: HTMLElement): void {
        const key = this.model.get(trait_name);
        const new_classes = class_map[key] ? class_map[key] : [];
>>>>>>> 1cdcb812
        this.update_classes([], new_classes, el || this.el);
    }

    _setElement(el: HTMLElement): void {
        if (this.pWidget) {
            this.pWidget.dispose();
        }

        this.$el = el instanceof $ ? el : $(el);
        this.el = this.$el[0];
        this.pWidget = new JupyterLuminoWidget({
            node: el,
            view: this
        });
    }

    remove(): any {
        if (this.pWidget) {
            this.pWidget.dispose();
        }
        return super.remove();
    }

    processLuminoMessage(msg: Message): void {
        switch (msg.type) {
        case 'after-attach':
            this.trigger('displayed');
            break;
        }
    }

    private _comm_live_update(): void {
        if (this.model.comm_live) {
            this.pWidget.removeClass('jupyter-widgets-disconnected');
        } else {
            this.pWidget.addClass('jupyter-widgets-disconnected');
        }
    }

    updateTabindex(): void {
        const tabbable = this.model.get('tabbable');
        if (tabbable === true) {
            this.el.setAttribute('tabIndex', '0');
        } else if (tabbable === false) {
            this.el.setAttribute('tabIndex', '-1');
        } else if (tabbable === null) {
            this.el.removeAttribute('tabIndex');
        }
    }
    el: HTMLElement;  // Override typing
    '$el': any;
    pWidget: Widget;
    layoutPromise: Promise<any>;
    stylePromise: Promise<any>;
}<|MERGE_RESOLUTION|>--- conflicted
+++ resolved
@@ -131,11 +131,7 @@
      *      An ID unique to this model.
      * comm : Comm instance (optional)
      */
-<<<<<<< HEAD
-    initialize(attributes: Backbone.ObjectHash, options: {model_id: string, comm?: any, widget_manager: any}) {
-=======
-    initialize(attributes: any, options: {model_id: string; comm?: any; widget_manager: any}): void {
->>>>>>> 1cdcb812
+    initialize(attributes: Backbone.ObjectHash, options: {model_id: string; comm?: any; widget_manager: any}): void {
         super.initialize(attributes, options);
 
         // Attributes should be initialized here, since user initialization may depend on it
@@ -265,11 +261,7 @@
      *
      * This function is meant for internal use only. Values set here will not be propagated on a sync.
      */
-<<<<<<< HEAD
-    set_state(state: Dict<unknown>) {
-=======
-    set_state(state: any): void {
->>>>>>> 1cdcb812
+    set_state(state: Dict<unknown>): void {
         this._state_lock = state;
         try {
             this.set(state);
@@ -286,23 +278,13 @@
      * If drop_default is truthy, attributes that are equal to their default
      * values are dropped.
      */
-<<<<<<< HEAD
     get_state(drop_defaults?: boolean): JSONObject {
-        let fullState = this.attributes;
-        if (drop_defaults) {
-            // if defaults is a function, call it
-            let d = this.defaults;
-            let defaults = (typeof d === 'function') ? d.call(this) : d;
-            let state: JSONObject = {};
-=======
-    get_state(drop_defaults: boolean): any {
         const fullState = this.attributes;
         if (drop_defaults) {
             // if defaults is a function, call it
             const d = this.defaults;
             const defaults = (typeof d === 'function') ? d.call(this) : d;
-            const state: {[key: string]: any} = {};
->>>>>>> 1cdcb812
+            const state: JSONObject = {};
             Object.keys(fullState).forEach(key => {
                 if (!(utils.isEqual(fullState[key], defaults[key]))) {
                     state[key] = fullState[key];
@@ -470,11 +452,7 @@
      * primitive object that is a snapshot of the widget state that may have
      * binary array buffers.
      */
-<<<<<<< HEAD
     serialize(state: Dict<any>): JSONObject {
-=======
-    serialize(state: {[key: string]: any}): {[key: string]: any} {
->>>>>>> 1cdcb812
         const serializers = (this.constructor as typeof WidgetModel).serializers || {};
         for (const k of Object.keys(state)) {
             try {
@@ -498,11 +476,7 @@
     /**
      * Send a sync message to the kernel.
      */
-<<<<<<< HEAD
-    send_sync_message(state: JSONObject, callbacks: any = {}) {
-=======
-    send_sync_message(state: {}, callbacks: any = {}): void {
->>>>>>> 1cdcb812
+    send_sync_message(state: JSONObject, callbacks: any = {}): void {
         try {
             callbacks.iopub = callbacks.iopub || {};
             const statuscb = callbacks.iopub.status;
@@ -561,11 +535,7 @@
      * Serialize the model.  See the deserialization function at the top of this file
      * and the kernel-side serializer/deserializer.
      */
-<<<<<<< HEAD
-    toJSON(options?: {}) {
-=======
-    toJSON(options: any): string {
->>>>>>> 1cdcb812
+    toJSON(options?: {}): string {
         return `IPY_MODEL_${this.model_id}`;
     }
 
@@ -574,15 +544,9 @@
      * is an instance of widget manager, which is required for the
      * deserialization of widget models.
      */
-<<<<<<< HEAD
-    static _deserialize_state(state: JSONObject, manager: managerBase.ManagerBase<any>) {
-        let serializers = this.serializers;
+    static _deserialize_state(state: JSONObject, manager: managerBase.ManagerBase<any>): Promise<utils.Dict<unknown>>  {
+        const serializers = this.serializers;
         let deserialized: Dict<any>;
-=======
-    static _deserialize_state(state: {[key: string]: any}, manager: managerBase.ManagerBase<any>): Promise<utils.Dict<unknown>> {
-        const serializers = this.serializers;
-        let deserialized: {[key: string]: any};
->>>>>>> 1cdcb812
         if (serializers) {
             deserialized = {};
             for (const k in state) {
@@ -696,17 +660,10 @@
      *
      * Used to focus or blur the widget.
      */
-<<<<<<< HEAD
-    handle_message(content: any) {
+    handle_message(content: any): void {
         if (content.do === 'focus') {
             this.el.focus();
         } else if (content.do === 'blur') {
-=======
-    handle_message(content: any): void {
-        if (content.do == 'focus') {
-            this.el.focus();
-        } else if (content.do == 'blur') {
->>>>>>> 1cdcb812
             this.el.blur();
         }
     }
@@ -901,11 +858,7 @@
         this.updateTooltip();
     }
 
-<<<<<<< HEAD
-    setLayout(layout: LayoutModel, oldLayout?: LayoutModel) {
-=======
-    setLayout(layout: WidgetModel, oldLayout?: WidgetModel): void {
->>>>>>> 1cdcb812
+    setLayout(layout: LayoutModel, oldLayout?: LayoutModel): void {
         if (layout) {
             this.layoutPromise = this.layoutPromise.then((oldLayoutView) => {
                 if (oldLayoutView) {
@@ -931,11 +884,7 @@
         }
     }
 
-<<<<<<< HEAD
-    setStyle(style: StyleModel, oldStyle?: StyleModel) {
-=======
-    setStyle(style: WidgetModel, oldStyle?: WidgetModel): void {
->>>>>>> 1cdcb812
+    setStyle(style: StyleModel, oldStyle?: StyleModel): void {
         if (style) {
             this.stylePromise = this.stylePromise.then((oldStyleView) => {
                 if (oldStyleView) {
@@ -1014,30 +963,18 @@
      * el: optional DOM element handle, defaults to this.el
      *  Element that the classes are applied to.
      */
-<<<<<<< HEAD
-    update_mapped_classes(class_map: Dict<string[]>, trait_name: string, el?: HTMLElement) {
+    update_mapped_classes(class_map: Dict<string[]>, trait_name: string, el?: HTMLElement): void {
         let key = this.model.previous(trait_name) as string;
-        let old_classes = class_map[key] ? class_map[key] : [];
-=======
-    update_mapped_classes(class_map: {[key: string]: string[]}, trait_name: string, el?: HTMLElement): void {
-        let key = this.model.previous(trait_name);
         const old_classes = class_map[key] ? class_map[key] : [];
->>>>>>> 1cdcb812
         key = this.model.get(trait_name);
         const new_classes = class_map[key] ? class_map[key] : [];
 
         this.update_classes(old_classes, new_classes, el || this.el);
     }
 
-<<<<<<< HEAD
-    set_mapped_classes(class_map: Dict<string[]>, trait_name: string, el?: HTMLElement) {
-        let key = this.model.get(trait_name);
-        let new_classes = class_map[key] ? class_map[key] : [];
-=======
-    set_mapped_classes(class_map: {[key: string]: string[]}, trait_name: string, el?: HTMLElement): void {
+    set_mapped_classes(class_map: Dict<string[]>, trait_name: string, el?: HTMLElement): void {
         const key = this.model.get(trait_name);
         const new_classes = class_map[key] ? class_map[key] : [];
->>>>>>> 1cdcb812
         this.update_classes([], new_classes, el || this.el);
     }
 
