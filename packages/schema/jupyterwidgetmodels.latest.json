--- conflicted
+++ resolved
@@ -3306,18 +3306,11 @@
         "type": "string"
       },
       {
-<<<<<<< HEAD
-        "default": true,
-        "help": "",
-        "name": "allow_duplicates",
-        "type": "bool"
-=======
         "default": "",
         "enum": ["success", "info", "warning", "danger", ""],
         "help": "Use a predefined styling for the box.",
         "name": "box_style",
         "type": "string"
->>>>>>> 6be18d9b
       },
       {
         "default": [],
@@ -3460,106 +3453,6 @@
       {
         "default": "",
         "enum": ["success", "info", "warning", "danger", ""],
-<<<<<<< HEAD
-        "help": "Use a predefined styling for the box.",
-        "name": "box_style",
-        "type": "string"
-      },
-      {
-        "default": [],
-        "help": "List of widget children",
-        "items": {
-          "type": "reference",
-          "widget": "Widget"
-        },
-        "name": "children",
-        "type": "array"
-      },
-      {
-        "default": "reference to new instance",
-        "help": "",
-        "name": "layout",
-        "type": "reference",
-        "widget": "Layout"
-      },
-      {
-        "allow_none": true,
-        "default": null,
-        "help": "Is widget tabbable?",
-        "name": "tabbable",
-        "type": "bool"
-      },
-      {
-        "allow_none": true,
-        "default": null,
-        "help": "A tooltip caption.",
-        "name": "tooltip",
-        "type": "string"
-      }
-    ],
-    "model": {
-      "module": "@jupyter-widgets/controls",
-      "name": "GridBoxModel",
-      "version": "2.0.0"
-    },
-    "view": {
-      "module": "@jupyter-widgets/controls",
-      "name": "GridBoxView",
-      "version": "2.0.0"
-    }
-  },
-  {
-    "attributes": [
-      {
-        "default": [],
-        "help": "CSS classes applied to widget DOM element",
-        "items": {
-          "type": "string"
-        },
-        "name": "_dom_classes",
-        "type": "array"
-      },
-      {
-        "default": "@jupyter-widgets/controls",
-        "help": "",
-        "name": "_model_module",
-        "type": "string"
-      },
-      {
-        "default": "2.0.0",
-        "help": "",
-        "name": "_model_module_version",
-        "type": "string"
-      },
-      {
-        "default": "HBoxModel",
-        "help": "",
-        "name": "_model_name",
-        "type": "string"
-      },
-      {
-        "default": "@jupyter-widgets/controls",
-        "help": "",
-        "name": "_view_module",
-        "type": "string"
-      },
-      {
-        "default": "2.0.0",
-        "help": "",
-        "name": "_view_module_version",
-        "type": "string"
-      },
-      {
-        "default": "HBoxView",
-        "help": "",
-        "name": "_view_name",
-        "type": "string"
-      },
-      {
-        "default": "",
-        "enum": ["success", "info", "warning", "danger", ""],
-=======
->>>>>>> 6be18d9b
         "help": "Use a predefined styling for the box.",
         "name": "box_style",
         "type": "string"
