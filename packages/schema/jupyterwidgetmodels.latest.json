[
  {
    "attributes": [
      {
        "default": "@jupyter-widgets/base",
        "help": "The namespace for the model.",
        "name": "_model_module",
        "type": "string"
      },
      {
        "default": "2.0.0",
        "help": "A semver requirement for namespace version containing the model.",
        "name": "_model_module_version",
        "type": "string"
      },
      {
        "default": "LayoutModel",
        "help": "",
        "name": "_model_name",
        "type": "string"
      },
      {
        "default": "@jupyter-widgets/base",
        "help": "",
        "name": "_view_module",
        "type": "string"
      },
      {
        "default": "2.0.0",
        "help": "",
        "name": "_view_module_version",
        "type": "string"
      },
      {
        "default": "LayoutView",
        "help": "",
        "name": "_view_name",
        "type": "string"
      },
      {
        "allow_none": true,
        "default": null,
        "enum": [
          "flex-start",
          "flex-end",
          "center",
          "space-between",
          "space-around",
          "space-evenly",
          "stretch",
          "inherit",
          "initial",
          "unset"
        ],
        "help": "The align-content CSS attribute.",
        "name": "align_content",
        "type": "string"
      },
      {
        "allow_none": true,
        "default": null,
        "enum": [
          "flex-start",
          "flex-end",
          "center",
          "baseline",
          "stretch",
          "inherit",
          "initial",
          "unset"
        ],
        "help": "The align-items CSS attribute.",
        "name": "align_items",
        "type": "string"
      },
      {
        "allow_none": true,
        "default": null,
        "enum": [
          "auto",
          "flex-start",
          "flex-end",
          "center",
          "baseline",
          "stretch",
          "inherit",
          "initial",
          "unset"
        ],
        "help": "The align-self CSS attribute.",
        "name": "align_self",
        "type": "string"
      },
      {
        "allow_none": true,
        "default": null,
        "help": "The border bottom CSS attribute.",
        "name": "border_bottom",
        "type": "string"
      },
      {
        "allow_none": true,
        "default": null,
        "help": "The border left CSS attribute.",
        "name": "border_left",
        "type": "string"
      },
      {
        "allow_none": true,
        "default": null,
        "help": "The border right CSS attribute.",
        "name": "border_right",
        "type": "string"
      },
      {
        "allow_none": true,
        "default": null,
        "help": "The border top CSS attribute.",
        "name": "border_top",
        "type": "string"
      },
      {
        "allow_none": true,
        "default": null,
        "help": "The bottom CSS attribute.",
        "name": "bottom",
        "type": "string"
      },
      {
        "allow_none": true,
        "default": null,
        "help": "The display CSS attribute.",
        "name": "display",
        "type": "string"
      },
      {
        "allow_none": true,
        "default": null,
        "help": "The flex CSS attribute.",
        "name": "flex",
        "type": "string"
      },
      {
        "allow_none": true,
        "default": null,
        "help": "The flex-flow CSS attribute.",
        "name": "flex_flow",
        "type": "string"
      },
      {
        "allow_none": true,
        "default": null,
        "help": "The grid-area CSS attribute.",
        "name": "grid_area",
        "type": "string"
      },
      {
        "allow_none": true,
        "default": null,
        "help": "The grid-auto-columns CSS attribute.",
        "name": "grid_auto_columns",
        "type": "string"
      },
      {
        "allow_none": true,
        "default": null,
        "enum": [
          "column",
          "row",
          "row dense",
          "column dense",
          "inherit",
          "initial",
          "unset"
        ],
        "help": "The grid-auto-flow CSS attribute.",
        "name": "grid_auto_flow",
        "type": "string"
      },
      {
        "allow_none": true,
        "default": null,
        "help": "The grid-auto-rows CSS attribute.",
        "name": "grid_auto_rows",
        "type": "string"
      },
      {
        "allow_none": true,
        "default": null,
        "help": "The grid-column CSS attribute.",
        "name": "grid_column",
        "type": "string"
      },
      {
        "allow_none": true,
        "default": null,
        "help": "The grid-gap CSS attribute.",
        "name": "grid_gap",
        "type": "string"
      },
      {
        "allow_none": true,
        "default": null,
        "help": "The grid-row CSS attribute.",
        "name": "grid_row",
        "type": "string"
      },
      {
        "allow_none": true,
        "default": null,
        "help": "The grid-template-areas CSS attribute.",
        "name": "grid_template_areas",
        "type": "string"
      },
      {
        "allow_none": true,
        "default": null,
        "help": "The grid-template-columns CSS attribute.",
        "name": "grid_template_columns",
        "type": "string"
      },
      {
        "allow_none": true,
        "default": null,
        "help": "The grid-template-rows CSS attribute.",
        "name": "grid_template_rows",
        "type": "string"
      },
      {
        "allow_none": true,
        "default": null,
        "help": "The height CSS attribute.",
        "name": "height",
        "type": "string"
      },
      {
        "allow_none": true,
        "default": null,
        "enum": [
          "flex-start",
          "flex-end",
          "center",
          "space-between",
          "space-around",
          "inherit",
          "initial",
          "unset"
        ],
        "help": "The justify-content CSS attribute.",
        "name": "justify_content",
        "type": "string"
      },
      {
        "allow_none": true,
        "default": null,
        "enum": [
          "flex-start",
          "flex-end",
          "center",
          "inherit",
          "initial",
          "unset"
        ],
        "help": "The justify-items CSS attribute.",
        "name": "justify_items",
        "type": "string"
      },
      {
        "allow_none": true,
        "default": null,
        "help": "The left CSS attribute.",
        "name": "left",
        "type": "string"
      },
      {
        "allow_none": true,
        "default": null,
        "help": "The margin CSS attribute.",
        "name": "margin",
        "type": "string"
      },
      {
        "allow_none": true,
        "default": null,
        "help": "The max-height CSS attribute.",
        "name": "max_height",
        "type": "string"
      },
      {
        "allow_none": true,
        "default": null,
        "help": "The max-width CSS attribute.",
        "name": "max_width",
        "type": "string"
      },
      {
        "allow_none": true,
        "default": null,
        "help": "The min-height CSS attribute.",
        "name": "min_height",
        "type": "string"
      },
      {
        "allow_none": true,
        "default": null,
        "help": "The min-width CSS attribute.",
        "name": "min_width",
        "type": "string"
      },
      {
        "allow_none": true,
        "default": null,
        "enum": [
          "contain",
          "cover",
          "fill",
          "scale-down",
          "none"
        ],
        "help": "The object-fit CSS attribute.",
        "name": "object_fit",
        "type": "string"
      },
      {
        "allow_none": true,
        "default": null,
        "help": "The object-position CSS attribute.",
        "name": "object_position",
        "type": "string"
      },
      {
        "allow_none": true,
        "default": null,
        "help": "The order CSS attribute.",
        "name": "order",
        "type": "string"
      },
      {
        "allow_none": true,
        "default": null,
        "help": "The overflow CSS attribute.",
        "name": "overflow",
        "type": "string"
      },
      {
        "allow_none": true,
        "default": null,
        "help": "The padding CSS attribute.",
        "name": "padding",
        "type": "string"
      },
      {
        "allow_none": true,
        "default": null,
        "help": "The right CSS attribute.",
        "name": "right",
        "type": "string"
      },
      {
        "allow_none": true,
        "default": null,
        "help": "The top CSS attribute.",
        "name": "top",
        "type": "string"
      },
      {
        "allow_none": true,
        "default": null,
        "enum": [
          "visible",
          "hidden",
          "inherit",
          "initial",
          "unset"
        ],
        "help": "The visibility CSS attribute.",
        "name": "visibility",
        "type": "string"
      },
      {
        "allow_none": true,
        "default": null,
        "help": "The width CSS attribute.",
        "name": "width",
        "type": "string"
      }
    ],
    "model": {
      "module": "@jupyter-widgets/base",
      "name": "LayoutModel",
      "version": "2.0.0"
    },
    "view": {
      "module": "@jupyter-widgets/base",
      "name": "LayoutView",
      "version": "2.0.0"
    }
  },
  {
    "attributes": [
      {
        "default": [],
        "help": "CSS classes applied to widget DOM element",
        "items": {
          "type": "string"
        },
        "name": "_dom_classes",
        "type": "array"
      },
      {
        "default": "@jupyter-widgets/controls",
        "help": "",
        "name": "_model_module",
        "type": "string"
      },
      {
        "default": "2.0.0",
        "help": "",
        "name": "_model_module_version",
        "type": "string"
      },
      {
        "default": "AccordionModel",
        "help": "",
        "name": "_model_name",
        "type": "string"
      },
      {
        "default": "@jupyter-widgets/controls",
        "help": "",
        "name": "_view_module",
        "type": "string"
      },
      {
        "default": "2.0.0",
        "help": "",
        "name": "_view_module_version",
        "type": "string"
      },
      {
        "default": "AccordionView",
        "help": "",
        "name": "_view_name",
        "type": "string"
      },
      {
        "default": "",
        "enum": [
          "success",
          "info",
          "warning",
          "danger",
          ""
        ],
        "help": "Use a predefined styling for the box.",
        "name": "box_style",
        "type": "string"
      },
      {
        "default": [],
        "help": "List of widget children",
        "items": {
          "type": "reference",
          "widget": "Widget"
        },
        "name": "children",
        "type": "array"
      },
      {
        "default": "reference to new instance",
        "help": "",
        "name": "layout",
        "type": "reference",
        "widget": "Layout"
      },
      {
        "allow_none": true,
        "default": null,
        "help": "The index of the selected page. This is either an integer selecting a particular sub-widget, or None to have no widgets selected.",
        "name": "selected_index",
        "type": "int"
      },
      {
        "allow_none": true,
        "default": null,
        "help": "Is widget tabbable?",
        "name": "tabbable",
        "type": "bool"
      },
      {
        "default": [],
        "help": "Titles of the pages",
        "items": {
          "type": "string"
        },
        "name": "titles",
        "type": "array"
      },
      {
        "allow_none": true,
        "default": null,
        "help": "A tooltip caption.",
        "name": "tooltip",
        "type": "string"
      }
    ],
    "model": {
      "module": "@jupyter-widgets/controls",
      "name": "AccordionModel",
      "version": "2.0.0"
    },
    "view": {
      "module": "@jupyter-widgets/controls",
      "name": "AccordionView",
      "version": "2.0.0"
    }
  },
  {
    "attributes": [
      {
        "default": [],
        "help": "CSS classes applied to widget DOM element",
        "items": {
          "type": "string"
        },
        "name": "_dom_classes",
        "type": "array"
      },
      {
        "default": "@jupyter-widgets/controls",
        "help": "",
        "name": "_model_module",
        "type": "string"
      },
      {
        "default": "2.0.0",
        "help": "",
        "name": "_model_module_version",
        "type": "string"
      },
      {
        "default": "AudioModel",
        "help": "",
        "name": "_model_name",
        "type": "string"
      },
      {
        "default": "@jupyter-widgets/controls",
        "help": "",
        "name": "_view_module",
        "type": "string"
      },
      {
        "default": "2.0.0",
        "help": "",
        "name": "_view_module_version",
        "type": "string"
      },
      {
        "default": "AudioView",
        "help": "",
        "name": "_view_name",
        "type": "string"
      },
      {
        "default": true,
        "help": "When true, the audio starts when it's displayed",
        "name": "autoplay",
        "type": "bool"
      },
      {
        "default": true,
        "help": "Specifies that audio controls should be displayed (such as a play/pause button etc)",
        "name": "controls",
        "type": "bool"
      },
      {
        "default": "mp3",
        "help": "The format of the audio.",
        "name": "format",
        "type": "string"
      },
      {
        "default": "reference to new instance",
        "help": "",
        "name": "layout",
        "type": "reference",
        "widget": "Layout"
      },
      {
        "default": true,
        "help": "When true, the audio will start from the beginning after finishing",
        "name": "loop",
        "type": "bool"
      },
      {
        "allow_none": true,
        "default": null,
        "help": "Is widget tabbable?",
        "name": "tabbable",
        "type": "bool"
      },
      {
        "allow_none": true,
        "default": null,
        "help": "A tooltip caption.",
        "name": "tooltip",
        "type": "string"
      },
      {
        "default": "b''",
        "help": "The media data as a memory view of bytes.",
        "name": "value",
        "type": "bytes"
      }
    ],
    "model": {
      "module": "@jupyter-widgets/controls",
      "name": "AudioModel",
      "version": "2.0.0"
    },
    "view": {
      "module": "@jupyter-widgets/controls",
      "name": "AudioView",
      "version": "2.0.0"
    }
  },
  {
    "attributes": [
      {
        "default": [],
        "help": "CSS classes applied to widget DOM element",
        "items": {
          "type": "string"
        },
        "name": "_dom_classes",
        "type": "array"
      },
      {
        "default": "@jupyter-widgets/controls",
        "help": "",
        "name": "_model_module",
        "type": "string"
      },
      {
        "default": "2.0.0",
        "help": "",
        "name": "_model_module_version",
        "type": "string"
      },
      {
        "default": "BoundedFloatTextModel",
        "help": "",
        "name": "_model_name",
        "type": "string"
      },
      {
        "default": "@jupyter-widgets/controls",
        "help": "",
        "name": "_view_module",
        "type": "string"
      },
      {
        "default": "2.0.0",
        "help": "",
        "name": "_view_module_version",
        "type": "string"
      },
      {
        "default": "FloatTextView",
        "help": "",
        "name": "_view_name",
        "type": "string"
      },
      {
        "default": false,
        "help": "Update the value as the user types. If False, update on submission, e.g., pressing Enter or navigating away.",
        "name": "continuous_update",
        "type": "bool"
      },
      {
        "default": "",
        "help": "Description of the control.",
        "name": "description",
        "type": "string"
      },
      {
        "default": false,
        "help": "Accept HTML in the description.",
        "name": "description_allow_html",
        "type": "bool"
      },
      {
        "default": false,
        "help": "Enable or disable user changes",
        "name": "disabled",
        "type": "bool"
      },
      {
        "default": "reference to new instance",
        "help": "",
        "name": "layout",
        "type": "reference",
        "widget": "Layout"
      },
      {
        "default": 100.0,
        "help": "Max value",
        "name": "max",
        "type": "float"
      },
      {
        "default": 0.0,
        "help": "Min value",
        "name": "min",
        "type": "float"
      },
      {
        "allow_none": true,
        "default": null,
        "help": "Minimum step to increment the value",
        "name": "step",
        "type": "float"
      },
      {
        "default": "reference to new instance",
        "help": "Styling customizations",
        "name": "style",
        "type": "reference",
        "widget": "DescriptionStyle"
      },
      {
        "allow_none": true,
        "default": null,
        "help": "Is widget tabbable?",
        "name": "tabbable",
        "type": "bool"
      },
      {
        "allow_none": true,
        "default": null,
        "help": "A tooltip caption.",
        "name": "tooltip",
        "type": "string"
      },
      {
        "default": 0.0,
        "help": "Float value",
        "name": "value",
        "type": "float"
      }
    ],
    "model": {
      "module": "@jupyter-widgets/controls",
      "name": "BoundedFloatTextModel",
      "version": "2.0.0"
    },
    "view": {
      "module": "@jupyter-widgets/controls",
      "name": "FloatTextView",
      "version": "2.0.0"
    }
  },
  {
    "attributes": [
      {
        "default": [],
        "help": "CSS classes applied to widget DOM element",
        "items": {
          "type": "string"
        },
        "name": "_dom_classes",
        "type": "array"
      },
      {
        "default": "@jupyter-widgets/controls",
        "help": "",
        "name": "_model_module",
        "type": "string"
      },
      {
        "default": "2.0.0",
        "help": "",
        "name": "_model_module_version",
        "type": "string"
      },
      {
        "default": "BoundedIntTextModel",
        "help": "",
        "name": "_model_name",
        "type": "string"
      },
      {
        "default": "@jupyter-widgets/controls",
        "help": "",
        "name": "_view_module",
        "type": "string"
      },
      {
        "default": "2.0.0",
        "help": "",
        "name": "_view_module_version",
        "type": "string"
      },
      {
        "default": "IntTextView",
        "help": "",
        "name": "_view_name",
        "type": "string"
      },
      {
        "default": false,
        "help": "Update the value as the user types. If False, update on submission, e.g., pressing Enter or navigating away.",
        "name": "continuous_update",
        "type": "bool"
      },
      {
        "default": "",
        "help": "Description of the control.",
        "name": "description",
        "type": "string"
      },
      {
        "default": false,
        "help": "Accept HTML in the description.",
        "name": "description_allow_html",
        "type": "bool"
      },
      {
        "default": false,
        "help": "Enable or disable user changes",
        "name": "disabled",
        "type": "bool"
      },
      {
        "default": "reference to new instance",
        "help": "",
        "name": "layout",
        "type": "reference",
        "widget": "Layout"
      },
      {
        "default": 100,
        "help": "Max value",
        "name": "max",
        "type": "int"
      },
      {
        "default": 0,
        "help": "Min value",
        "name": "min",
        "type": "int"
      },
      {
        "default": 1,
        "help": "Minimum step to increment the value",
        "name": "step",
        "type": "int"
      },
      {
        "default": "reference to new instance",
        "help": "Styling customizations",
        "name": "style",
        "type": "reference",
        "widget": "DescriptionStyle"
      },
      {
        "allow_none": true,
        "default": null,
        "help": "Is widget tabbable?",
        "name": "tabbable",
        "type": "bool"
      },
      {
        "allow_none": true,
        "default": null,
        "help": "A tooltip caption.",
        "name": "tooltip",
        "type": "string"
      },
      {
        "default": 0,
        "help": "Int value",
        "name": "value",
        "type": "int"
      }
    ],
    "model": {
      "module": "@jupyter-widgets/controls",
      "name": "BoundedIntTextModel",
      "version": "2.0.0"
    },
    "view": {
      "module": "@jupyter-widgets/controls",
      "name": "IntTextView",
      "version": "2.0.0"
    }
  },
  {
    "attributes": [
      {
        "default": [],
        "help": "CSS classes applied to widget DOM element",
        "items": {
          "type": "string"
        },
        "name": "_dom_classes",
        "type": "array"
      },
      {
        "default": "@jupyter-widgets/controls",
        "help": "",
        "name": "_model_module",
        "type": "string"
      },
      {
        "default": "2.0.0",
        "help": "",
        "name": "_model_module_version",
        "type": "string"
      },
      {
        "default": "BoxModel",
        "help": "",
        "name": "_model_name",
        "type": "string"
      },
      {
        "default": "@jupyter-widgets/controls",
        "help": "",
        "name": "_view_module",
        "type": "string"
      },
      {
        "default": "2.0.0",
        "help": "",
        "name": "_view_module_version",
        "type": "string"
      },
      {
        "default": "BoxView",
        "help": "",
        "name": "_view_name",
        "type": "string"
      },
      {
        "default": "",
        "enum": [
          "success",
          "info",
          "warning",
          "danger",
          ""
        ],
        "help": "Use a predefined styling for the box.",
        "name": "box_style",
        "type": "string"
      },
      {
        "default": [],
        "help": "List of widget children",
        "items": {
          "type": "reference",
          "widget": "Widget"
        },
        "name": "children",
        "type": "array"
      },
      {
        "default": "reference to new instance",
        "help": "",
        "name": "layout",
        "type": "reference",
        "widget": "Layout"
      },
      {
        "allow_none": true,
        "default": null,
        "help": "Is widget tabbable?",
        "name": "tabbable",
        "type": "bool"
      },
      {
        "allow_none": true,
        "default": null,
        "help": "A tooltip caption.",
        "name": "tooltip",
        "type": "string"
      }
    ],
    "model": {
      "module": "@jupyter-widgets/controls",
      "name": "BoxModel",
      "version": "2.0.0"
    },
    "view": {
      "module": "@jupyter-widgets/controls",
      "name": "BoxView",
      "version": "2.0.0"
    }
  },
  {
    "attributes": [
      {
        "default": [],
        "help": "CSS classes applied to widget DOM element",
        "items": {
          "type": "string"
        },
        "name": "_dom_classes",
        "type": "array"
      },
      {
        "default": "@jupyter-widgets/controls",
        "help": "",
        "name": "_model_module",
        "type": "string"
      },
      {
        "default": "2.0.0",
        "help": "",
        "name": "_model_module_version",
        "type": "string"
      },
      {
        "default": "ButtonModel",
        "help": "",
        "name": "_model_name",
        "type": "string"
      },
      {
        "default": "@jupyter-widgets/controls",
        "help": "",
        "name": "_view_module",
        "type": "string"
      },
      {
        "default": "2.0.0",
        "help": "",
        "name": "_view_module_version",
        "type": "string"
      },
      {
        "default": "ButtonView",
        "help": "",
        "name": "_view_name",
        "type": "string"
      },
      {
        "default": "",
        "enum": [
          "primary",
          "success",
          "info",
          "warning",
          "danger",
          ""
        ],
        "help": "Use a predefined styling for the button.",
        "name": "button_style",
        "type": "string"
      },
      {
        "default": "",
        "help": "Button label.",
        "name": "description",
        "type": "string"
      },
      {
        "default": false,
        "help": "Enable or disable user changes.",
        "name": "disabled",
        "type": "bool"
      },
      {
        "default": "",
        "help": "Font-awesome icon names, without the 'fa-' prefix.",
        "name": "icon",
        "type": "string"
      },
      {
        "default": "reference to new instance",
        "help": "",
        "name": "layout",
        "type": "reference",
        "widget": "Layout"
      },
      {
        "default": "reference to new instance",
        "help": "",
        "name": "style",
        "type": "reference",
        "widget": "ButtonStyle"
      },
      {
        "allow_none": true,
        "default": null,
        "help": "Is widget tabbable?",
        "name": "tabbable",
        "type": "bool"
      },
      {
        "allow_none": true,
        "default": null,
        "help": "A tooltip caption.",
        "name": "tooltip",
        "type": "string"
      }
    ],
    "model": {
      "module": "@jupyter-widgets/controls",
      "name": "ButtonModel",
      "version": "2.0.0"
    },
    "view": {
      "module": "@jupyter-widgets/controls",
      "name": "ButtonView",
      "version": "2.0.0"
    }
  },
  {
    "attributes": [
      {
        "default": "@jupyter-widgets/controls",
        "help": "",
        "name": "_model_module",
        "type": "string"
      },
      {
        "default": "2.0.0",
        "help": "",
        "name": "_model_module_version",
        "type": "string"
      },
      {
        "default": "ButtonStyleModel",
        "help": "",
        "name": "_model_name",
        "type": "string"
      },
      {
        "default": "@jupyter-widgets/base",
        "help": "",
        "name": "_view_module",
        "type": "string"
      },
      {
        "default": "2.0.0",
        "help": "",
        "name": "_view_module_version",
        "type": "string"
      },
      {
        "default": "StyleView",
        "help": "",
        "name": "_view_name",
        "type": "string"
      },
      {
        "allow_none": true,
        "default": null,
        "help": "Color of the button",
        "name": "button_color",
        "type": "string"
      },
      {
        "default": "",
        "help": "Button text font weight.",
        "name": "font_weight",
        "type": "string"
      }
    ],
    "model": {
      "module": "@jupyter-widgets/controls",
      "name": "ButtonStyleModel",
      "version": "2.0.0"
    },
    "view": {
      "module": "@jupyter-widgets/base",
      "name": "StyleView",
      "version": "2.0.0"
    }
  },
  {
    "attributes": [
      {
        "default": [],
        "help": "CSS classes applied to widget DOM element",
        "items": {
          "type": "string"
        },
        "name": "_dom_classes",
        "type": "array"
      },
      {
        "default": "@jupyter-widgets/controls",
        "help": "",
        "name": "_model_module",
        "type": "string"
      },
      {
        "default": "2.0.0",
        "help": "",
        "name": "_model_module_version",
        "type": "string"
      },
      {
        "default": "CheckboxModel",
        "help": "",
        "name": "_model_name",
        "type": "string"
      },
      {
        "default": "@jupyter-widgets/controls",
        "help": "",
        "name": "_view_module",
        "type": "string"
      },
      {
        "default": "2.0.0",
        "help": "",
        "name": "_view_module_version",
        "type": "string"
      },
      {
        "default": "CheckboxView",
        "help": "",
        "name": "_view_name",
        "type": "string"
      },
      {
        "default": "",
        "help": "Description of the control.",
        "name": "description",
        "type": "string"
      },
      {
        "default": false,
        "help": "Accept HTML in the description.",
        "name": "description_allow_html",
        "type": "bool"
      },
      {
        "default": false,
        "help": "Enable or disable user changes.",
        "name": "disabled",
        "type": "bool"
      },
      {
        "default": true,
        "help": "Indent the control to align with other controls with a description.",
        "name": "indent",
        "type": "bool"
      },
      {
        "default": "reference to new instance",
        "help": "",
        "name": "layout",
        "type": "reference",
        "widget": "Layout"
      },
      {
        "default": "reference to new instance",
        "help": "Styling customizations",
        "name": "style",
        "type": "reference",
        "widget": "DescriptionStyle"
      },
      {
        "allow_none": true,
        "default": null,
        "help": "Is widget tabbable?",
        "name": "tabbable",
        "type": "bool"
      },
      {
        "allow_none": true,
        "default": null,
        "help": "A tooltip caption.",
        "name": "tooltip",
        "type": "string"
      },
      {
        "default": false,
        "help": "Bool value",
        "name": "value",
        "type": "bool"
      }
    ],
    "model": {
      "module": "@jupyter-widgets/controls",
      "name": "CheckboxModel",
      "version": "2.0.0"
    },
    "view": {
      "module": "@jupyter-widgets/controls",
      "name": "CheckboxView",
      "version": "2.0.0"
    }
  },
  {
    "attributes": [
      {
        "default": [],
        "help": "CSS classes applied to widget DOM element",
        "items": {
          "type": "string"
        },
        "name": "_dom_classes",
        "type": "array"
      },
      {
        "default": "@jupyter-widgets/controls",
        "help": "",
        "name": "_model_module",
        "type": "string"
      },
      {
        "default": "2.0.0",
        "help": "",
        "name": "_model_module_version",
        "type": "string"
      },
      {
        "default": "ColorPickerModel",
        "help": "",
        "name": "_model_name",
        "type": "string"
      },
      {
        "default": "@jupyter-widgets/controls",
        "help": "",
        "name": "_view_module",
        "type": "string"
      },
      {
        "default": "2.0.0",
        "help": "",
        "name": "_view_module_version",
        "type": "string"
      },
      {
        "default": "ColorPickerView",
        "help": "",
        "name": "_view_name",
        "type": "string"
      },
      {
        "default": false,
        "help": "Display short version with just a color selector.",
        "name": "concise",
        "type": "bool"
      },
      {
        "default": "",
        "help": "Description of the control.",
        "name": "description",
        "type": "string"
      },
      {
        "default": false,
        "help": "Accept HTML in the description.",
        "name": "description_allow_html",
        "type": "bool"
      },
      {
        "default": false,
        "help": "Enable or disable user changes.",
        "name": "disabled",
        "type": "bool"
      },
      {
        "default": "reference to new instance",
        "help": "",
        "name": "layout",
        "type": "reference",
        "widget": "Layout"
      },
      {
        "default": "reference to new instance",
        "help": "Styling customizations",
        "name": "style",
        "type": "reference",
        "widget": "DescriptionStyle"
      },
      {
        "allow_none": true,
        "default": null,
        "help": "Is widget tabbable?",
        "name": "tabbable",
        "type": "bool"
      },
      {
        "allow_none": true,
        "default": null,
        "help": "A tooltip caption.",
        "name": "tooltip",
        "type": "string"
      },
      {
        "default": "black",
        "help": "The color value.",
        "name": "value",
        "type": "string"
      }
    ],
    "model": {
      "module": "@jupyter-widgets/controls",
      "name": "ColorPickerModel",
      "version": "2.0.0"
    },
    "view": {
      "module": "@jupyter-widgets/controls",
      "name": "ColorPickerView",
      "version": "2.0.0"
    }
  },
  {
    "attributes": [
      {
        "default": [],
        "help": "CSS classes applied to widget DOM element",
        "items": {
          "type": "string"
        },
        "name": "_dom_classes",
        "type": "array"
      },
      {
        "default": "@jupyter-widgets/controls",
        "help": "",
        "name": "_model_module",
        "type": "string"
      },
      {
        "default": "2.0.0",
        "help": "",
        "name": "_model_module_version",
        "type": "string"
      },
      {
        "default": "ColorsInputModel",
        "help": "",
        "name": "_model_name",
        "type": "string"
      },
      {
        "default": "@jupyter-widgets/controls",
        "help": "",
        "name": "_view_module",
        "type": "string"
      },
      {
        "default": "2.0.0",
        "help": "",
        "name": "_view_module_version",
        "type": "string"
      },
      {
        "default": "ColorsInputView",
        "help": "",
        "name": "_view_name",
        "type": "string"
      },
      {
        "default": true,
        "help": "",
        "name": "allow_duplicates",
        "type": "bool"
      },
      {
        "default": [],
        "help": "",
        "name": "allowed_tags",
        "type": "array"
      },
      {
        "default": "",
        "help": "Description of the control.",
        "name": "description",
        "type": "string"
      },
      {
<<<<<<< HEAD
        "default": false,
        "help": "Accept HTML in the description.",
        "name": "description_allow_html",
        "type": "bool"
      },
      {
=======
>>>>>>> b57b898c
        "default": "reference to new instance",
        "help": "",
        "name": "layout",
        "type": "reference",
        "widget": "Layout"
      },
      {
        "default": "reference to new instance",
        "help": "Styling customizations",
        "name": "style",
        "type": "reference",
        "widget": "DescriptionStyle"
      },
      {
        "allow_none": true,
        "default": null,
        "help": "Is widget tabbable?",
        "name": "tabbable",
        "type": "bool"
      },
      {
        "allow_none": true,
        "default": null,
        "help": "A tooltip caption.",
        "name": "tooltip",
        "type": "string"
      },
      {
        "default": [],
        "help": "List of string tags",
        "name": "value",
        "type": "array"
      }
    ],
    "model": {
      "module": "@jupyter-widgets/controls",
      "name": "ColorsInputModel",
      "version": "2.0.0"
    },
    "view": {
      "module": "@jupyter-widgets/controls",
      "name": "ColorsInputView",
      "version": "2.0.0"
    }
  },
  {
    "attributes": [
      {
        "default": [],
        "help": "CSS classes applied to widget DOM element",
        "items": {
          "type": "string"
        },
        "name": "_dom_classes",
        "type": "array"
      },
      {
        "default": "@jupyter-widgets/controls",
        "help": "",
        "name": "_model_module",
        "type": "string"
      },
      {
        "default": "2.0.0",
        "help": "",
        "name": "_model_module_version",
        "type": "string"
      },
      {
        "default": "ComboboxModel",
        "help": "",
        "name": "_model_name",
        "type": "string"
      },
      {
        "default": "@jupyter-widgets/controls",
        "help": "",
        "name": "_view_module",
        "type": "string"
      },
      {
        "default": "2.0.0",
        "help": "",
        "name": "_view_module_version",
        "type": "string"
      },
      {
        "default": "ComboboxView",
        "help": "",
        "name": "_view_name",
        "type": "string"
      },
      {
        "default": true,
        "help": "Update the value as the user types. If False, update on submission, e.g., pressing Enter or navigating away.",
        "name": "continuous_update",
        "type": "bool"
      },
      {
        "default": "",
        "help": "Description of the control.",
        "name": "description",
        "type": "string"
      },
      {
        "default": false,
        "help": "Accept HTML in the description.",
        "name": "description_allow_html",
        "type": "bool"
      },
      {
        "default": false,
        "help": "Enable or disable user changes",
        "name": "disabled",
        "type": "bool"
      },
      {
        "default": false,
        "help": "If set, ensure value is in options. Implies continuous_update=False.",
        "name": "ensure_option",
        "type": "bool"
      },
      {
        "default": "reference to new instance",
        "help": "",
        "name": "layout",
        "type": "reference",
        "widget": "Layout"
      },
      {
        "default": [],
        "help": "Dropdown options for the combobox",
        "items": {
          "type": "string"
        },
        "name": "options",
        "type": "array"
      },
      {
        "default": "\u200b",
        "help": "Placeholder text to display when nothing has been typed",
        "name": "placeholder",
        "type": "string"
      },
      {
        "default": "reference to new instance",
        "help": "Styling customizations",
        "name": "style",
        "type": "reference",
        "widget": "DescriptionStyle"
      },
      {
        "allow_none": true,
        "default": null,
        "help": "Is widget tabbable?",
        "name": "tabbable",
        "type": "bool"
      },
      {
        "allow_none": true,
        "default": null,
        "help": "A tooltip caption.",
        "name": "tooltip",
        "type": "string"
      },
      {
        "default": "",
        "help": "String value",
        "name": "value",
        "type": "string"
      }
    ],
    "model": {
      "module": "@jupyter-widgets/controls",
      "name": "ComboboxModel",
      "version": "2.0.0"
    },
    "view": {
      "module": "@jupyter-widgets/controls",
      "name": "ComboboxView",
      "version": "2.0.0"
    }
  },
  {
    "attributes": [
      {
        "default": [],
        "help": "CSS classes applied to widget DOM element",
        "items": {
          "type": "string"
        },
        "name": "_dom_classes",
        "type": "array"
      },
      {
        "default": "@jupyter-widgets/controls",
        "help": "",
        "name": "_model_module",
        "type": "string"
      },
      {
        "default": "2.0.0",
        "help": "",
        "name": "_model_module_version",
        "type": "string"
      },
      {
        "default": "ControllerAxisModel",
        "help": "",
        "name": "_model_name",
        "type": "string"
      },
      {
        "default": "@jupyter-widgets/controls",
        "help": "",
        "name": "_view_module",
        "type": "string"
      },
      {
        "default": "2.0.0",
        "help": "",
        "name": "_view_module_version",
        "type": "string"
      },
      {
        "default": "ControllerAxisView",
        "help": "",
        "name": "_view_name",
        "type": "string"
      },
      {
        "default": "reference to new instance",
        "help": "",
        "name": "layout",
        "type": "reference",
        "widget": "Layout"
      },
      {
        "allow_none": true,
        "default": null,
        "help": "Is widget tabbable?",
        "name": "tabbable",
        "type": "bool"
      },
      {
        "allow_none": true,
        "default": null,
        "help": "A tooltip caption.",
        "name": "tooltip",
        "type": "string"
      },
      {
        "default": 0.0,
        "help": "The value of the axis.",
        "name": "value",
        "type": "float"
      }
    ],
    "model": {
      "module": "@jupyter-widgets/controls",
      "name": "ControllerAxisModel",
      "version": "2.0.0"
    },
    "view": {
      "module": "@jupyter-widgets/controls",
      "name": "ControllerAxisView",
      "version": "2.0.0"
    }
  },
  {
    "attributes": [
      {
        "default": [],
        "help": "CSS classes applied to widget DOM element",
        "items": {
          "type": "string"
        },
        "name": "_dom_classes",
        "type": "array"
      },
      {
        "default": "@jupyter-widgets/controls",
        "help": "",
        "name": "_model_module",
        "type": "string"
      },
      {
        "default": "2.0.0",
        "help": "",
        "name": "_model_module_version",
        "type": "string"
      },
      {
        "default": "ControllerButtonModel",
        "help": "",
        "name": "_model_name",
        "type": "string"
      },
      {
        "default": "@jupyter-widgets/controls",
        "help": "",
        "name": "_view_module",
        "type": "string"
      },
      {
        "default": "2.0.0",
        "help": "",
        "name": "_view_module_version",
        "type": "string"
      },
      {
        "default": "ControllerButtonView",
        "help": "",
        "name": "_view_name",
        "type": "string"
      },
      {
        "default": "reference to new instance",
        "help": "",
        "name": "layout",
        "type": "reference",
        "widget": "Layout"
      },
      {
        "default": false,
        "help": "Whether the button is pressed.",
        "name": "pressed",
        "type": "bool"
      },
      {
        "allow_none": true,
        "default": null,
        "help": "Is widget tabbable?",
        "name": "tabbable",
        "type": "bool"
      },
      {
        "allow_none": true,
        "default": null,
        "help": "A tooltip caption.",
        "name": "tooltip",
        "type": "string"
      },
      {
        "default": 0.0,
        "help": "The value of the button.",
        "name": "value",
        "type": "float"
      }
    ],
    "model": {
      "module": "@jupyter-widgets/controls",
      "name": "ControllerButtonModel",
      "version": "2.0.0"
    },
    "view": {
      "module": "@jupyter-widgets/controls",
      "name": "ControllerButtonView",
      "version": "2.0.0"
    }
  },
  {
    "attributes": [
      {
        "default": [],
        "help": "CSS classes applied to widget DOM element",
        "items": {
          "type": "string"
        },
        "name": "_dom_classes",
        "type": "array"
      },
      {
        "default": "@jupyter-widgets/controls",
        "help": "",
        "name": "_model_module",
        "type": "string"
      },
      {
        "default": "2.0.0",
        "help": "",
        "name": "_model_module_version",
        "type": "string"
      },
      {
        "default": "ControllerModel",
        "help": "",
        "name": "_model_name",
        "type": "string"
      },
      {
        "default": "@jupyter-widgets/controls",
        "help": "",
        "name": "_view_module",
        "type": "string"
      },
      {
        "default": "2.0.0",
        "help": "",
        "name": "_view_module_version",
        "type": "string"
      },
      {
        "default": "ControllerView",
        "help": "",
        "name": "_view_name",
        "type": "string"
      },
      {
        "default": [],
        "help": "The axes on the gamepad.",
        "items": {
          "type": "reference",
          "widget": "Axis"
        },
        "name": "axes",
        "type": "array"
      },
      {
        "default": [],
        "help": "The buttons on the gamepad.",
        "items": {
          "type": "reference",
          "widget": "Button"
        },
        "name": "buttons",
        "type": "array"
      },
      {
        "default": false,
        "help": "Whether the gamepad is connected.",
        "name": "connected",
        "type": "bool"
      },
      {
        "default": 0,
        "help": "The id number of the controller.",
        "name": "index",
        "type": "int"
      },
      {
        "default": "reference to new instance",
        "help": "",
        "name": "layout",
        "type": "reference",
        "widget": "Layout"
      },
      {
        "default": "",
        "help": "The name of the control mapping.",
        "name": "mapping",
        "type": "string"
      },
      {
        "default": "",
        "help": "The name of the controller.",
        "name": "name",
        "type": "string"
      },
      {
        "allow_none": true,
        "default": null,
        "help": "Is widget tabbable?",
        "name": "tabbable",
        "type": "bool"
      },
      {
        "default": 0.0,
        "help": "The last time the data from this gamepad was updated.",
        "name": "timestamp",
        "type": "float"
      },
      {
        "allow_none": true,
        "default": null,
        "help": "A tooltip caption.",
        "name": "tooltip",
        "type": "string"
      }
    ],
    "model": {
      "module": "@jupyter-widgets/controls",
      "name": "ControllerModel",
      "version": "2.0.0"
    },
    "view": {
      "module": "@jupyter-widgets/controls",
      "name": "ControllerView",
      "version": "2.0.0"
    }
  },
  {
    "attributes": [
      {
        "default": [],
        "help": "CSS classes applied to widget DOM element",
        "items": {
          "type": "string"
        },
        "name": "_dom_classes",
        "type": "array"
      },
      {
        "default": "@jupyter-widgets/controls",
        "help": "",
        "name": "_model_module",
        "type": "string"
      },
      {
        "default": "2.0.0",
        "help": "",
        "name": "_model_module_version",
        "type": "string"
      },
      {
        "default": "DOMWidgetModel",
        "help": "",
        "name": "_model_name",
        "type": "string"
      },
      {
        "default": "@jupyter-widgets/controls",
        "help": "",
        "name": "_view_module",
        "type": "string"
      },
      {
        "default": "2.0.0",
        "help": "",
        "name": "_view_module_version",
        "type": "string"
      },
      {
        "allow_none": true,
        "default": null,
        "help": "Name of the view.",
        "name": "_view_name",
        "type": "string"
      },
      {
        "default": "reference to new instance",
        "help": "",
        "name": "layout",
        "type": "reference",
        "widget": "Layout"
      },
      {
        "allow_none": true,
        "default": null,
        "help": "Is widget tabbable?",
        "name": "tabbable",
        "type": "bool"
      },
      {
        "allow_none": true,
        "default": null,
        "help": "A tooltip caption.",
        "name": "tooltip",
        "type": "string"
      },
      {
        "default": "b''",
        "help": "The media data as a memory view of bytes.",
        "name": "value",
        "type": "bytes"
      }
    ],
    "model": {
      "module": "@jupyter-widgets/controls",
      "name": "DOMWidgetModel",
      "version": "2.0.0"
    },
    "view": {
      "module": "@jupyter-widgets/controls",
      "name": null,
      "version": "2.0.0"
    }
  },
  {
    "attributes": [
      {
        "default": [],
        "help": "CSS classes applied to widget DOM element",
        "items": {
          "type": "string"
        },
        "name": "_dom_classes",
        "type": "array"
      },
      {
        "default": "@jupyter-widgets/controls",
        "help": "",
        "name": "_model_module",
        "type": "string"
      },
      {
        "default": "2.0.0",
        "help": "",
        "name": "_model_module_version",
        "type": "string"
      },
      {
        "default": "DatePickerModel",
        "help": "",
        "name": "_model_name",
        "type": "string"
      },
      {
        "default": "@jupyter-widgets/controls",
        "help": "",
        "name": "_view_module",
        "type": "string"
      },
      {
        "default": "2.0.0",
        "help": "",
        "name": "_view_module_version",
        "type": "string"
      },
      {
        "default": "DatePickerView",
        "help": "",
        "name": "_view_name",
        "type": "string"
      },
      {
        "default": "",
        "help": "Description of the control.",
        "name": "description",
        "type": "string"
      },
      {
        "default": false,
        "help": "Accept HTML in the description.",
        "name": "description_allow_html",
        "type": "bool"
      },
      {
        "default": false,
        "help": "Enable or disable user changes.",
        "name": "disabled",
        "type": "bool"
      },
      {
        "default": "reference to new instance",
        "help": "",
        "name": "layout",
        "type": "reference",
        "widget": "Layout"
      },
      {
        "allow_none": true,
        "default": null,
        "help": "",
        "name": "max",
        "type": "Date"
      },
      {
        "allow_none": true,
        "default": null,
        "help": "",
        "name": "min",
        "type": "Date"
      },
      {
        "default": 1,
        "help": "The date step to use for the picker, in days, or \"any\".",
        "name": "step",
        "type": [
          "int",
          "string"
        ],
        "union_attributes": [
          {
            "type": "int"
          },
          {
            "enum": [
              "any"
            ],
            "type": "string"
          }
        ]
      },
      {
        "default": "reference to new instance",
        "help": "Styling customizations",
        "name": "style",
        "type": "reference",
        "widget": "DescriptionStyle"
      },
      {
        "allow_none": true,
        "default": null,
        "help": "Is widget tabbable?",
        "name": "tabbable",
        "type": "bool"
      },
      {
        "allow_none": true,
        "default": null,
        "help": "A tooltip caption.",
        "name": "tooltip",
        "type": "string"
      },
      {
        "allow_none": true,
        "default": null,
        "help": "",
        "name": "value",
        "type": "Date"
      }
    ],
    "model": {
      "module": "@jupyter-widgets/controls",
      "name": "DatePickerModel",
      "version": "2.0.0"
    },
    "view": {
      "module": "@jupyter-widgets/controls",
      "name": "DatePickerView",
      "version": "2.0.0"
    }
  },
  {
    "attributes": [
      {
        "default": [],
        "help": "CSS classes applied to widget DOM element",
        "items": {
          "type": "string"
        },
        "name": "_dom_classes",
        "type": "array"
      },
      {
        "default": "@jupyter-widgets/controls",
        "help": "",
        "name": "_model_module",
        "type": "string"
      },
      {
        "default": "2.0.0",
        "help": "",
        "name": "_model_module_version",
        "type": "string"
      },
      {
        "default": "DatetimeModel",
        "help": "",
        "name": "_model_name",
        "type": "string"
      },
      {
        "default": "@jupyter-widgets/controls",
        "help": "",
        "name": "_view_module",
        "type": "string"
      },
      {
        "default": "2.0.0",
        "help": "",
        "name": "_view_module_version",
        "type": "string"
      },
      {
        "default": "DatetimeView",
        "help": "",
        "name": "_view_name",
        "type": "string"
      },
      {
        "default": "",
        "help": "Description of the control.",
        "name": "description",
        "type": "string"
      },
      {
        "default": false,
        "help": "Enable or disable user changes.",
        "name": "disabled",
        "type": "bool"
      },
      {
        "default": "reference to new instance",
        "help": "",
        "name": "layout",
        "type": "reference",
        "widget": "Layout"
      },
      {
        "allow_none": true,
        "default": null,
        "help": "",
        "name": "max",
        "type": "Datetime"
      },
      {
        "allow_none": true,
        "default": null,
        "help": "",
        "name": "min",
        "type": "Datetime"
      },
      {
        "default": "reference to new instance",
        "help": "Styling customizations",
        "name": "style",
        "type": "reference",
        "widget": "DescriptionStyle"
      },
      {
        "allow_none": true,
        "default": null,
        "help": "Is widget tabbable?",
        "name": "tabbable",
        "type": "bool"
      },
      {
        "allow_none": true,
        "default": null,
        "help": "A tooltip caption.",
        "name": "tooltip",
        "type": "string"
      },
      {
        "allow_none": true,
        "default": null,
        "help": "",
        "name": "value",
        "type": "Datetime"
      }
    ],
    "model": {
      "module": "@jupyter-widgets/controls",
      "name": "DatetimeModel",
      "version": "2.0.0"
    },
    "view": {
      "module": "@jupyter-widgets/controls",
      "name": "DatetimeView",
      "version": "2.0.0"
    }
  },
  {
    "attributes": [
      {
        "default": "@jupyter-widgets/controls",
        "help": "",
        "name": "_model_module",
        "type": "string"
      },
      {
        "default": "2.0.0",
        "help": "",
        "name": "_model_module_version",
        "type": "string"
      },
      {
        "default": "DescriptionStyleModel",
        "help": "",
        "name": "_model_name",
        "type": "string"
      },
      {
        "default": "@jupyter-widgets/base",
        "help": "",
        "name": "_view_module",
        "type": "string"
      },
      {
        "default": "2.0.0",
        "help": "",
        "name": "_view_module_version",
        "type": "string"
      },
      {
        "default": "StyleView",
        "help": "",
        "name": "_view_name",
        "type": "string"
      },
      {
        "default": "",
        "help": "Width of the description to the side of the control.",
        "name": "description_width",
        "type": "string"
      }
    ],
    "model": {
      "module": "@jupyter-widgets/controls",
      "name": "DescriptionStyleModel",
      "version": "2.0.0"
    },
    "view": {
      "module": "@jupyter-widgets/base",
      "name": "StyleView",
      "version": "2.0.0"
    }
  },
  {
    "attributes": [
      {
        "default": "@jupyter-widgets/controls",
        "help": "",
        "name": "_model_module",
        "type": "string"
      },
      {
        "default": "2.0.0",
        "help": "",
        "name": "_model_module_version",
        "type": "string"
      },
      {
        "default": "DirectionalLinkModel",
        "help": "",
        "name": "_model_name",
        "type": "string"
      },
      {
        "default": "@jupyter-widgets/controls",
        "help": "",
        "name": "_view_module",
        "type": "string"
      },
      {
        "default": "2.0.0",
        "help": "",
        "name": "_view_module_version",
        "type": "string"
      },
      {
        "allow_none": true,
        "default": null,
        "help": "Name of the view.",
        "name": "_view_name",
        "type": "string"
      },
      {
        "default": [],
        "help": "The source (widget, 'trait_name') pair",
        "name": "source",
        "type": "array"
      },
      {
        "default": [],
        "help": "The target (widget, 'trait_name') pair",
        "name": "target",
        "type": "array"
      }
    ],
    "model": {
      "module": "@jupyter-widgets/controls",
      "name": "DirectionalLinkModel",
      "version": "2.0.0"
    },
    "view": {
      "module": "@jupyter-widgets/controls",
      "name": null,
      "version": "2.0.0"
    }
  },
  {
    "attributes": [
      {
        "default": [],
        "help": "CSS classes applied to widget DOM element",
        "items": {
          "type": "string"
        },
        "name": "_dom_classes",
        "type": "array"
      },
      {
        "default": "@jupyter-widgets/controls",
        "help": "",
        "name": "_model_module",
        "type": "string"
      },
      {
        "default": "2.0.0",
        "help": "",
        "name": "_model_module_version",
        "type": "string"
      },
      {
        "default": "DropdownModel",
        "help": "",
        "name": "_model_name",
        "type": "string"
      },
      {
        "default": [],
        "help": "The labels for the options.",
        "items": {
          "type": "string"
        },
        "name": "_options_labels",
        "type": "array"
      },
      {
        "default": "@jupyter-widgets/controls",
        "help": "",
        "name": "_view_module",
        "type": "string"
      },
      {
        "default": "2.0.0",
        "help": "",
        "name": "_view_module_version",
        "type": "string"
      },
      {
        "default": "DropdownView",
        "help": "",
        "name": "_view_name",
        "type": "string"
      },
      {
        "default": "",
        "help": "Description of the control.",
        "name": "description",
        "type": "string"
      },
      {
        "default": false,
        "help": "Accept HTML in the description.",
        "name": "description_allow_html",
        "type": "bool"
      },
      {
        "default": false,
        "help": "Enable or disable user changes",
        "name": "disabled",
        "type": "bool"
      },
      {
        "allow_none": true,
        "default": null,
        "help": "Selected index",
        "name": "index",
        "type": "int"
      },
      {
        "default": "reference to new instance",
        "help": "",
        "name": "layout",
        "type": "reference",
        "widget": "Layout"
      },
      {
        "default": "reference to new instance",
        "help": "Styling customizations",
        "name": "style",
        "type": "reference",
        "widget": "DescriptionStyle"
      },
      {
        "allow_none": true,
        "default": null,
        "help": "Is widget tabbable?",
        "name": "tabbable",
        "type": "bool"
      },
      {
        "allow_none": true,
        "default": null,
        "help": "A tooltip caption.",
        "name": "tooltip",
        "type": "string"
      }
    ],
    "model": {
      "module": "@jupyter-widgets/controls",
      "name": "DropdownModel",
      "version": "2.0.0"
    },
    "view": {
      "module": "@jupyter-widgets/controls",
      "name": "DropdownView",
      "version": "2.0.0"
    }
  },
  {
    "attributes": [
      {
        "default": [],
        "help": "CSS classes applied to widget DOM element",
        "items": {
          "type": "string"
        },
        "name": "_dom_classes",
        "type": "array"
      },
      {
        "default": "@jupyter-widgets/controls",
        "help": "",
        "name": "_model_module",
        "type": "string"
      },
      {
        "default": "2.0.0",
        "help": "",
        "name": "_model_module_version",
        "type": "string"
      },
      {
        "default": "FileUploadModel",
        "help": "",
        "name": "_model_name",
        "type": "string"
      },
      {
        "default": "@jupyter-widgets/controls",
        "help": "",
        "name": "_view_module",
        "type": "string"
      },
      {
        "default": "2.0.0",
        "help": "",
        "name": "_view_module_version",
        "type": "string"
      },
      {
        "default": "FileUploadView",
        "help": "",
        "name": "_view_name",
        "type": "string"
      },
      {
        "default": "",
        "help": "File types to accept, empty string for all",
        "name": "accept",
        "type": "string"
      },
      {
        "default": "",
        "enum": [
          "primary",
          "success",
          "info",
          "warning",
          "danger",
          ""
        ],
        "help": "Use a predefined styling for the button.",
        "name": "button_style",
        "type": "string"
      },
      {
        "default": "",
        "help": "Description of the control.",
        "name": "description",
        "type": "string"
      },
      {
        "default": false,
        "help": "Accept HTML in the description.",
        "name": "description_allow_html",
        "type": "bool"
      },
      {
        "default": false,
        "help": "Enable or disable button",
        "name": "disabled",
        "type": "bool"
      },
      {
        "default": "",
        "help": "Error message",
        "name": "error",
        "type": "string"
      },
      {
        "default": "upload",
        "help": "Font-awesome icon name, without the 'fa-' prefix.",
        "name": "icon",
        "type": "string"
      },
      {
        "default": "reference to new instance",
        "help": "",
        "name": "layout",
        "type": "reference",
        "widget": "Layout"
      },
      {
        "default": false,
        "help": "If True, allow for multiple files upload",
        "name": "multiple",
        "type": "bool"
      },
      {
        "default": "reference to new instance",
        "help": "",
        "name": "style",
        "type": "reference",
        "widget": "ButtonStyle"
      },
      {
        "allow_none": true,
        "default": null,
        "help": "Is widget tabbable?",
        "name": "tabbable",
        "type": "bool"
      },
      {
        "allow_none": true,
        "default": null,
        "help": "A tooltip caption.",
        "name": "tooltip",
        "type": "string"
      },
      {
        "default": [],
        "help": "The file upload value",
        "items": {
          "type": "object"
        },
        "name": "value",
        "type": "array"
      }
    ],
    "model": {
      "module": "@jupyter-widgets/controls",
      "name": "FileUploadModel",
      "version": "2.0.0"
    },
    "view": {
      "module": "@jupyter-widgets/controls",
      "name": "FileUploadView",
      "version": "2.0.0"
    }
  },
  {
    "attributes": [
      {
        "default": [],
        "help": "CSS classes applied to widget DOM element",
        "items": {
          "type": "string"
        },
        "name": "_dom_classes",
        "type": "array"
      },
      {
        "default": "@jupyter-widgets/controls",
        "help": "",
        "name": "_model_module",
        "type": "string"
      },
      {
        "default": "2.0.0",
        "help": "",
        "name": "_model_module_version",
        "type": "string"
      },
      {
        "default": "FloatLogSliderModel",
        "help": "",
        "name": "_model_name",
        "type": "string"
      },
      {
        "default": "@jupyter-widgets/controls",
        "help": "",
        "name": "_view_module",
        "type": "string"
      },
      {
        "default": "2.0.0",
        "help": "",
        "name": "_view_module_version",
        "type": "string"
      },
      {
        "default": "FloatLogSliderView",
        "help": "",
        "name": "_view_name",
        "type": "string"
      },
      {
        "default": 10.0,
        "help": "Base for the logarithm",
        "name": "base",
        "type": "float"
      },
      {
        "default": true,
        "help": "Update the value of the widget as the user is holding the slider.",
        "name": "continuous_update",
        "type": "bool"
      },
      {
        "default": "",
        "help": "Description of the control.",
        "name": "description",
        "type": "string"
      },
      {
        "default": false,
        "help": "Accept HTML in the description.",
        "name": "description_allow_html",
        "type": "bool"
      },
      {
        "default": false,
        "help": "Enable or disable user changes",
        "name": "disabled",
        "type": "bool"
      },
      {
        "default": "reference to new instance",
        "help": "",
        "name": "layout",
        "type": "reference",
        "widget": "Layout"
      },
      {
        "default": 4.0,
        "help": "Max value for the exponent",
        "name": "max",
        "type": "float"
      },
      {
        "default": 0.0,
        "help": "Min value for the exponent",
        "name": "min",
        "type": "float"
      },
      {
        "default": "horizontal",
        "enum": [
          "horizontal",
          "vertical"
        ],
        "help": "Vertical or horizontal.",
        "name": "orientation",
        "type": "string"
      },
      {
        "default": true,
        "help": "Display the current value of the slider next to it.",
        "name": "readout",
        "type": "bool"
      },
      {
        "default": ".3g",
        "help": "Format for the readout",
        "name": "readout_format",
        "type": "string"
      },
      {
        "allow_none": true,
        "default": 0.1,
        "help": "Minimum step in the exponent to increment the value",
        "name": "step",
        "type": "float"
      },
      {
        "default": "reference to new instance",
        "help": "",
        "name": "style",
        "type": "reference",
        "widget": "SliderStyle"
      },
      {
        "allow_none": true,
        "default": null,
        "help": "Is widget tabbable?",
        "name": "tabbable",
        "type": "bool"
      },
      {
        "allow_none": true,
        "default": null,
        "help": "A tooltip caption.",
        "name": "tooltip",
        "type": "string"
      },
      {
        "default": 1.0,
        "help": "Float value",
        "name": "value",
        "type": "float"
      }
    ],
    "model": {
      "module": "@jupyter-widgets/controls",
      "name": "FloatLogSliderModel",
      "version": "2.0.0"
    },
    "view": {
      "module": "@jupyter-widgets/controls",
      "name": "FloatLogSliderView",
      "version": "2.0.0"
    }
  },
  {
    "attributes": [
      {
        "default": [],
        "help": "CSS classes applied to widget DOM element",
        "items": {
          "type": "string"
        },
        "name": "_dom_classes",
        "type": "array"
      },
      {
        "default": "@jupyter-widgets/controls",
        "help": "",
        "name": "_model_module",
        "type": "string"
      },
      {
        "default": "2.0.0",
        "help": "",
        "name": "_model_module_version",
        "type": "string"
      },
      {
        "default": "FloatProgressModel",
        "help": "",
        "name": "_model_name",
        "type": "string"
      },
      {
        "default": "@jupyter-widgets/controls",
        "help": "",
        "name": "_view_module",
        "type": "string"
      },
      {
        "default": "2.0.0",
        "help": "",
        "name": "_view_module_version",
        "type": "string"
      },
      {
        "default": "ProgressView",
        "help": "",
        "name": "_view_name",
        "type": "string"
      },
      {
        "allow_none": true,
        "default": "",
        "enum": [
          "success",
          "info",
          "warning",
          "danger",
          ""
        ],
        "help": "Use a predefined styling for the progess bar.",
        "name": "bar_style",
        "type": "string"
      },
      {
        "default": "",
        "help": "Description of the control.",
        "name": "description",
        "type": "string"
      },
      {
        "default": false,
        "help": "Accept HTML in the description.",
        "name": "description_allow_html",
        "type": "bool"
      },
      {
        "default": "reference to new instance",
        "help": "",
        "name": "layout",
        "type": "reference",
        "widget": "Layout"
      },
      {
        "default": 100.0,
        "help": "Max value",
        "name": "max",
        "type": "float"
      },
      {
        "default": 0.0,
        "help": "Min value",
        "name": "min",
        "type": "float"
      },
      {
        "default": "horizontal",
        "enum": [
          "horizontal",
          "vertical"
        ],
        "help": "Vertical or horizontal.",
        "name": "orientation",
        "type": "string"
      },
      {
        "default": "reference to new instance",
        "help": "",
        "name": "style",
        "type": "reference",
        "widget": "ProgressStyle"
      },
      {
        "allow_none": true,
        "default": null,
        "help": "Is widget tabbable?",
        "name": "tabbable",
        "type": "bool"
      },
      {
        "allow_none": true,
        "default": null,
        "help": "A tooltip caption.",
        "name": "tooltip",
        "type": "string"
      },
      {
        "default": 0.0,
        "help": "Float value",
        "name": "value",
        "type": "float"
      }
    ],
    "model": {
      "module": "@jupyter-widgets/controls",
      "name": "FloatProgressModel",
      "version": "2.0.0"
    },
    "view": {
      "module": "@jupyter-widgets/controls",
      "name": "ProgressView",
      "version": "2.0.0"
    }
  },
  {
    "attributes": [
      {
        "default": [],
        "help": "CSS classes applied to widget DOM element",
        "items": {
          "type": "string"
        },
        "name": "_dom_classes",
        "type": "array"
      },
      {
        "default": "@jupyter-widgets/controls",
        "help": "",
        "name": "_model_module",
        "type": "string"
      },
      {
        "default": "2.0.0",
        "help": "",
        "name": "_model_module_version",
        "type": "string"
      },
      {
        "default": "FloatRangeSliderModel",
        "help": "",
        "name": "_model_name",
        "type": "string"
      },
      {
        "default": "@jupyter-widgets/controls",
        "help": "",
        "name": "_view_module",
        "type": "string"
      },
      {
        "default": "2.0.0",
        "help": "",
        "name": "_view_module_version",
        "type": "string"
      },
      {
        "default": "FloatRangeSliderView",
        "help": "",
        "name": "_view_name",
        "type": "string"
      },
      {
        "default": true,
        "help": "Update the value of the widget as the user is sliding the slider.",
        "name": "continuous_update",
        "type": "bool"
      },
      {
        "default": "",
        "help": "Description of the control.",
        "name": "description",
        "type": "string"
      },
      {
        "default": false,
        "help": "Accept HTML in the description.",
        "name": "description_allow_html",
        "type": "bool"
      },
      {
        "default": false,
        "help": "Enable or disable user changes",
        "name": "disabled",
        "type": "bool"
      },
      {
        "default": "reference to new instance",
        "help": "",
        "name": "layout",
        "type": "reference",
        "widget": "Layout"
      },
      {
        "default": 100.0,
        "help": "Max value",
        "name": "max",
        "type": "float"
      },
      {
        "default": 0.0,
        "help": "Min value",
        "name": "min",
        "type": "float"
      },
      {
        "default": "horizontal",
        "enum": [
          "horizontal",
          "vertical"
        ],
        "help": "Vertical or horizontal.",
        "name": "orientation",
        "type": "string"
      },
      {
        "default": true,
        "help": "Display the current value of the slider next to it.",
        "name": "readout",
        "type": "bool"
      },
      {
        "default": ".2f",
        "help": "Format for the readout",
        "name": "readout_format",
        "type": "string"
      },
      {
        "allow_none": true,
        "default": 0.1,
        "help": "Minimum step to increment the value",
        "name": "step",
        "type": "float"
      },
      {
        "default": "reference to new instance",
        "help": "",
        "name": "style",
        "type": "reference",
        "widget": "SliderStyle"
      },
      {
        "allow_none": true,
        "default": null,
        "help": "Is widget tabbable?",
        "name": "tabbable",
        "type": "bool"
      },
      {
        "allow_none": true,
        "default": null,
        "help": "A tooltip caption.",
        "name": "tooltip",
        "type": "string"
      },
      {
        "default": [
          0.0,
          1.0
        ],
        "help": "Tuple of (lower, upper) bounds",
        "name": "value",
        "type": "array"
      }
    ],
    "model": {
      "module": "@jupyter-widgets/controls",
      "name": "FloatRangeSliderModel",
      "version": "2.0.0"
    },
    "view": {
      "module": "@jupyter-widgets/controls",
      "name": "FloatRangeSliderView",
      "version": "2.0.0"
    }
  },
  {
    "attributes": [
      {
        "default": [],
        "help": "CSS classes applied to widget DOM element",
        "items": {
          "type": "string"
        },
        "name": "_dom_classes",
        "type": "array"
      },
      {
        "default": "@jupyter-widgets/controls",
        "help": "",
        "name": "_model_module",
        "type": "string"
      },
      {
        "default": "2.0.0",
        "help": "",
        "name": "_model_module_version",
        "type": "string"
      },
      {
        "default": "FloatSliderModel",
        "help": "",
        "name": "_model_name",
        "type": "string"
      },
      {
        "default": "@jupyter-widgets/controls",
        "help": "",
        "name": "_view_module",
        "type": "string"
      },
      {
        "default": "2.0.0",
        "help": "",
        "name": "_view_module_version",
        "type": "string"
      },
      {
        "default": "FloatSliderView",
        "help": "",
        "name": "_view_name",
        "type": "string"
      },
      {
        "default": true,
        "help": "Update the value of the widget as the user is holding the slider.",
        "name": "continuous_update",
        "type": "bool"
      },
      {
        "default": "",
        "help": "Description of the control.",
        "name": "description",
        "type": "string"
      },
      {
        "default": false,
        "help": "Accept HTML in the description.",
        "name": "description_allow_html",
        "type": "bool"
      },
      {
        "default": false,
        "help": "Enable or disable user changes",
        "name": "disabled",
        "type": "bool"
      },
      {
        "default": "reference to new instance",
        "help": "",
        "name": "layout",
        "type": "reference",
        "widget": "Layout"
      },
      {
        "default": 100.0,
        "help": "Max value",
        "name": "max",
        "type": "float"
      },
      {
        "default": 0.0,
        "help": "Min value",
        "name": "min",
        "type": "float"
      },
      {
        "default": "horizontal",
        "enum": [
          "horizontal",
          "vertical"
        ],
        "help": "Vertical or horizontal.",
        "name": "orientation",
        "type": "string"
      },
      {
        "default": true,
        "help": "Display the current value of the slider next to it.",
        "name": "readout",
        "type": "bool"
      },
      {
        "default": ".2f",
        "help": "Format for the readout",
        "name": "readout_format",
        "type": "string"
      },
      {
        "allow_none": true,
        "default": 0.1,
        "help": "Minimum step to increment the value",
        "name": "step",
        "type": "float"
      },
      {
        "default": "reference to new instance",
        "help": "",
        "name": "style",
        "type": "reference",
        "widget": "SliderStyle"
      },
      {
        "allow_none": true,
        "default": null,
        "help": "Is widget tabbable?",
        "name": "tabbable",
        "type": "bool"
      },
      {
        "allow_none": true,
        "default": null,
        "help": "A tooltip caption.",
        "name": "tooltip",
        "type": "string"
      },
      {
        "default": 0.0,
        "help": "Float value",
        "name": "value",
        "type": "float"
      }
    ],
    "model": {
      "module": "@jupyter-widgets/controls",
      "name": "FloatSliderModel",
      "version": "2.0.0"
    },
    "view": {
      "module": "@jupyter-widgets/controls",
      "name": "FloatSliderView",
      "version": "2.0.0"
    }
  },
  {
    "attributes": [
      {
        "default": [],
        "help": "CSS classes applied to widget DOM element",
        "items": {
          "type": "string"
        },
        "name": "_dom_classes",
        "type": "array"
      },
      {
        "default": "@jupyter-widgets/controls",
        "help": "",
        "name": "_model_module",
        "type": "string"
      },
      {
        "default": "2.0.0",
        "help": "",
        "name": "_model_module_version",
        "type": "string"
      },
      {
        "default": "FloatTextModel",
        "help": "",
        "name": "_model_name",
        "type": "string"
      },
      {
        "default": "@jupyter-widgets/controls",
        "help": "",
        "name": "_view_module",
        "type": "string"
      },
      {
        "default": "2.0.0",
        "help": "",
        "name": "_view_module_version",
        "type": "string"
      },
      {
        "default": "FloatTextView",
        "help": "",
        "name": "_view_name",
        "type": "string"
      },
      {
        "default": false,
        "help": "Update the value as the user types. If False, update on submission, e.g., pressing Enter or navigating away.",
        "name": "continuous_update",
        "type": "bool"
      },
      {
        "default": "",
        "help": "Description of the control.",
        "name": "description",
        "type": "string"
      },
      {
        "default": false,
        "help": "Accept HTML in the description.",
        "name": "description_allow_html",
        "type": "bool"
      },
      {
        "default": false,
        "help": "Enable or disable user changes",
        "name": "disabled",
        "type": "bool"
      },
      {
        "default": "reference to new instance",
        "help": "",
        "name": "layout",
        "type": "reference",
        "widget": "Layout"
      },
      {
        "allow_none": true,
        "default": null,
        "help": "Minimum step to increment the value",
        "name": "step",
        "type": "float"
      },
      {
        "default": "reference to new instance",
        "help": "Styling customizations",
        "name": "style",
        "type": "reference",
        "widget": "DescriptionStyle"
      },
      {
        "allow_none": true,
        "default": null,
        "help": "Is widget tabbable?",
        "name": "tabbable",
        "type": "bool"
      },
      {
        "allow_none": true,
        "default": null,
        "help": "A tooltip caption.",
        "name": "tooltip",
        "type": "string"
      },
      {
        "default": 0.0,
        "help": "Float value",
        "name": "value",
        "type": "float"
      }
    ],
    "model": {
      "module": "@jupyter-widgets/controls",
      "name": "FloatTextModel",
      "version": "2.0.0"
    },
    "view": {
      "module": "@jupyter-widgets/controls",
      "name": "FloatTextView",
      "version": "2.0.0"
    }
  },
  {
    "attributes": [
      {
        "default": [],
        "help": "CSS classes applied to widget DOM element",
        "items": {
          "type": "string"
        },
        "name": "_dom_classes",
        "type": "array"
      },
      {
        "default": "@jupyter-widgets/controls",
        "help": "",
        "name": "_model_module",
        "type": "string"
      },
      {
        "default": "2.0.0",
        "help": "",
        "name": "_model_module_version",
        "type": "string"
      },
      {
        "default": "FloatsInputModel",
<<<<<<< HEAD
=======
        "help": "",
        "name": "_model_name",
        "type": "string"
      },
      {
        "default": "@jupyter-widgets/controls",
        "help": "",
        "name": "_view_module",
        "type": "string"
      },
      {
        "default": "2.0.0",
        "help": "",
        "name": "_view_module_version",
        "type": "string"
      },
      {
        "default": "FloatsInputView",
        "help": "",
        "name": "_view_name",
        "type": "string"
      },
      {
        "default": true,
        "help": "",
        "name": "allow_duplicates",
        "type": "bool"
      },
      {
        "default": [],
        "help": "",
        "name": "allowed_tags",
        "type": "array"
      },
      {
        "default": "",
        "help": "Description of the control.",
        "name": "description",
        "type": "string"
      },
      {
        "default": ".1f",
        "help": "",
        "name": "format",
        "type": "string"
      },
      {
        "default": "reference to new instance",
        "help": "",
        "name": "layout",
        "type": "reference",
        "widget": "Layout"
      },
      {
        "allow_none": true,
        "default": null,
        "help": "",
        "name": "max",
        "type": "float"
      },
      {
        "allow_none": true,
        "default": null,
        "help": "",
        "name": "min",
        "type": "float"
      },
      {
        "default": "reference to new instance",
        "help": "Styling customizations",
        "name": "style",
        "type": "reference",
        "widget": "DescriptionStyle"
      },
      {
        "allow_none": true,
        "default": null,
        "help": "Is widget tabbable?",
        "name": "tabbable",
        "type": "bool"
      },
      {
        "default": "",
        "enum": [
          "primary",
          "success",
          "info",
          "warning",
          "danger",
          ""
        ],
        "help": "Use a predefined styling for the tags.",
        "name": "tag_style",
        "type": "string"
      },
      {
        "allow_none": true,
        "default": null,
        "help": "A tooltip caption.",
        "name": "tooltip",
        "type": "string"
      },
      {
        "default": [],
        "help": "List of float tags",
        "name": "value",
        "type": "array"
      }
    ],
    "model": {
      "module": "@jupyter-widgets/controls",
      "name": "FloatsInputModel",
      "version": "2.0.0"
    },
    "view": {
      "module": "@jupyter-widgets/controls",
      "name": "FloatsInputView",
      "version": "2.0.0"
    }
  },
  {
    "attributes": [
      {
        "default": [],
        "help": "CSS classes applied to widget DOM element",
        "items": {
          "type": "string"
        },
        "name": "_dom_classes",
        "type": "array"
      },
      {
        "default": "@jupyter-widgets/controls",
        "help": "",
        "name": "_model_module",
        "type": "string"
      },
      {
        "default": "2.0.0",
        "help": "",
        "name": "_model_module_version",
        "type": "string"
      },
      {
        "default": "GridBoxModel",
>>>>>>> b57b898c
        "help": "",
        "name": "_model_name",
        "type": "string"
      },
      {
        "default": "@jupyter-widgets/controls",
        "help": "",
        "name": "_view_module",
        "type": "string"
      },
      {
        "default": "2.0.0",
        "help": "",
        "name": "_view_module_version",
        "type": "string"
      },
      {
        "default": "FloatsInputView",
        "help": "",
        "name": "_view_name",
        "type": "string"
      },
      {
        "default": "",
        "enum": [
          "success",
          "info",
          "warning",
          "danger",
          ""
        ],
        "help": "Use a predefined styling for the box.",
        "name": "box_style",
        "type": "string"
      },
      {
        "default": [],
        "help": "",
        "name": "allowed_tags",
        "type": "array"
      },
      {
        "default": "",
        "help": "Description of the control.",
        "name": "description",
        "type": "string"
      },
      {
        "default": false,
        "help": "Accept HTML in the description.",
        "name": "description_allow_html",
        "type": "bool"
      },
      {
        "default": ".1f",
        "help": "",
        "name": "format",
        "type": "string"
      },
      {
        "default": "reference to new instance",
        "help": "",
        "name": "layout",
        "type": "reference",
        "widget": "Layout"
      },
      {
        "allow_none": true,
        "default": null,
        "help": "",
        "name": "max",
        "type": "float"
      },
      {
        "allow_none": true,
        "default": null,
        "help": "",
        "name": "min",
        "type": "float"
      },
      {
        "default": "reference to new instance",
        "help": "Styling customizations",
        "name": "style",
        "type": "reference",
        "widget": "DescriptionStyle"
      },
      {
        "allow_none": true,
        "default": null,
        "help": "Is widget tabbable?",
        "name": "tabbable",
        "type": "bool"
      },
      {
        "default": "",
        "enum": ["primary", "success", "info", "warning", "danger", ""],
        "help": "Use a predefined styling for the tags.",
        "name": "tag_style",
        "type": "string"
      },
      {
        "allow_none": true,
        "default": null,
        "help": "A tooltip caption.",
        "name": "tooltip",
        "type": "string"
      },
      {
        "default": [],
        "help": "List of float tags",
        "name": "value",
        "type": "array"
      }
    ],
    "model": {
      "module": "@jupyter-widgets/controls",
      "name": "FloatsInputModel",
      "version": "2.0.0"
    },
    "view": {
      "module": "@jupyter-widgets/controls",
      "name": "FloatsInputView",
      "version": "2.0.0"
    }
  },
  {
    "attributes": [
      {
        "default": [],
        "help": "CSS classes applied to widget DOM element",
        "items": {
          "type": "string"
        },
        "name": "_dom_classes",
        "type": "array"
      },
      {
        "default": "@jupyter-widgets/controls",
        "help": "",
        "name": "_model_module",
        "type": "string"
      },
      {
        "default": "2.0.0",
        "help": "",
        "name": "_model_module_version",
        "type": "string"
      },
      {
        "default": "GridBoxModel",
        "help": "",
        "name": "_model_name",
        "type": "string"
      },
      {
        "default": "@jupyter-widgets/controls",
        "help": "",
        "name": "_view_module",
        "type": "string"
      },
      {
        "default": "2.0.0",
        "help": "",
        "name": "_view_module_version",
        "type": "string"
      },
      {
        "default": "GridBoxView",
        "help": "",
        "name": "_view_name",
        "type": "string"
      },
      {
        "default": "",
        "enum": [
          "success",
          "info",
          "warning",
          "danger",
          ""
        ],
        "help": "Use a predefined styling for the box.",
        "name": "box_style",
        "type": "string"
      },
      {
        "default": [],
        "help": "List of widget children",
        "items": {
          "type": "reference",
          "widget": "Widget"
        },
        "name": "children",
        "type": "array"
      },
      {
        "default": "reference to new instance",
        "help": "",
        "name": "layout",
        "type": "reference",
        "widget": "Layout"
      },
      {
        "allow_none": true,
        "default": null,
        "help": "Is widget tabbable?",
        "name": "tabbable",
        "type": "bool"
      },
      {
        "allow_none": true,
        "default": null,
        "help": "A tooltip caption.",
        "name": "tooltip",
        "type": "string"
      }
    ],
    "model": {
      "module": "@jupyter-widgets/controls",
      "name": "HBoxModel",
      "version": "2.0.0"
    },
    "view": {
      "module": "@jupyter-widgets/controls",
      "name": "HBoxView",
      "version": "2.0.0"
    }
  },
  {
    "attributes": [
      {
        "default": [],
        "help": "CSS classes applied to widget DOM element",
        "items": {
          "type": "string"
        },
        "name": "_dom_classes",
        "type": "array"
      },
      {
        "default": "@jupyter-widgets/controls",
        "help": "",
        "name": "_model_module",
        "type": "string"
      },
      {
        "default": "2.0.0",
        "help": "",
        "name": "_model_module_version",
        "type": "string"
      },
      {
        "default": "HTMLMathModel",
        "help": "",
        "name": "_model_name",
        "type": "string"
      },
      {
        "default": "@jupyter-widgets/controls",
        "help": "",
        "name": "_view_module",
        "type": "string"
      },
      {
        "default": "2.0.0",
        "help": "",
        "name": "_view_module_version",
        "type": "string"
      },
      {
        "default": "HTMLMathView",
        "help": "",
        "name": "_view_name",
        "type": "string"
      },
      {
        "default": "",
        "help": "Description of the control.",
        "name": "description",
        "type": "string"
      },
      {
        "default": false,
        "help": "Accept HTML in the description.",
        "name": "description_allow_html",
        "type": "bool"
      },
      {
        "default": "reference to new instance",
        "help": "",
        "name": "layout",
        "type": "reference",
        "widget": "Layout"
      },
      {
        "default": "\u200b",
        "help": "Placeholder text to display when nothing has been typed",
        "name": "placeholder",
        "type": "string"
      },
      {
        "default": "reference to new instance",
        "help": "Styling customizations",
        "name": "style",
        "type": "reference",
        "widget": "DescriptionStyle"
      },
      {
        "allow_none": true,
        "default": null,
        "help": "Is widget tabbable?",
        "name": "tabbable",
        "type": "bool"
      },
      {
        "allow_none": true,
        "default": null,
        "help": "A tooltip caption.",
        "name": "tooltip",
        "type": "string"
      },
      {
        "default": "",
        "help": "String value",
        "name": "value",
        "type": "string"
      }
    ],
    "model": {
      "module": "@jupyter-widgets/controls",
      "name": "HTMLMathModel",
      "version": "2.0.0"
    },
    "view": {
      "module": "@jupyter-widgets/controls",
      "name": "HTMLMathView",
      "version": "2.0.0"
    }
  },
  {
    "attributes": [
      {
        "default": [],
        "help": "CSS classes applied to widget DOM element",
        "items": {
          "type": "string"
        },
        "name": "_dom_classes",
        "type": "array"
      },
      {
        "default": "@jupyter-widgets/controls",
        "help": "",
        "name": "_model_module",
        "type": "string"
      },
      {
        "default": "2.0.0",
        "help": "",
        "name": "_model_module_version",
        "type": "string"
      },
      {
        "default": "HTMLModel",
        "help": "",
        "name": "_model_name",
        "type": "string"
      },
      {
        "default": "@jupyter-widgets/controls",
        "help": "",
        "name": "_view_module",
        "type": "string"
      },
      {
        "default": "2.0.0",
        "help": "",
        "name": "_view_module_version",
        "type": "string"
      },
      {
        "default": "HTMLView",
        "help": "",
        "name": "_view_name",
        "type": "string"
      },
      {
        "default": "",
        "help": "Description of the control.",
        "name": "description",
        "type": "string"
      },
      {
        "default": false,
        "help": "Accept HTML in the description.",
        "name": "description_allow_html",
        "type": "bool"
      },
      {
        "default": "reference to new instance",
        "help": "",
        "name": "layout",
        "type": "reference",
        "widget": "Layout"
      },
      {
        "default": "\u200b",
        "help": "Placeholder text to display when nothing has been typed",
        "name": "placeholder",
        "type": "string"
      },
      {
        "default": "reference to new instance",
        "help": "Styling customizations",
        "name": "style",
        "type": "reference",
        "widget": "DescriptionStyle"
      },
      {
        "allow_none": true,
        "default": null,
        "help": "Is widget tabbable?",
        "name": "tabbable",
        "type": "bool"
      },
      {
        "allow_none": true,
        "default": null,
        "help": "A tooltip caption.",
        "name": "tooltip",
        "type": "string"
      },
      {
        "default": "",
        "help": "String value",
        "name": "value",
        "type": "string"
      }
    ],
    "model": {
      "module": "@jupyter-widgets/controls",
      "name": "HTMLModel",
      "version": "2.0.0"
    },
    "view": {
      "module": "@jupyter-widgets/controls",
      "name": "HTMLView",
      "version": "2.0.0"
    }
  },
  {
    "attributes": [
      {
        "default": [],
        "help": "CSS classes applied to widget DOM element",
        "items": {
          "type": "string"
        },
        "name": "_dom_classes",
        "type": "array"
      },
      {
        "default": "@jupyter-widgets/controls",
        "help": "",
        "name": "_model_module",
        "type": "string"
      },
      {
        "default": "2.0.0",
        "help": "",
        "name": "_model_module_version",
        "type": "string"
      },
      {
        "default": "ImageModel",
        "help": "",
        "name": "_model_name",
        "type": "string"
      },
      {
        "default": "@jupyter-widgets/controls",
        "help": "",
        "name": "_view_module",
        "type": "string"
      },
      {
        "default": "2.0.0",
        "help": "",
        "name": "_view_module_version",
        "type": "string"
      },
      {
        "default": "ImageView",
        "help": "",
        "name": "_view_name",
        "type": "string"
      },
      {
        "default": "png",
        "help": "The format of the image.",
        "name": "format",
        "type": "string"
      },
      {
        "default": "",
        "help": "Height of the image in pixels. Use layout.height for styling the widget.",
        "name": "height",
        "type": "string"
      },
      {
        "default": "reference to new instance",
        "help": "",
        "name": "layout",
        "type": "reference",
        "widget": "Layout"
      },
      {
        "allow_none": true,
        "default": null,
        "help": "Is widget tabbable?",
        "name": "tabbable",
        "type": "bool"
      },
      {
        "allow_none": true,
        "default": null,
        "help": "A tooltip caption.",
        "name": "tooltip",
        "type": "string"
      },
      {
        "default": "b''",
        "help": "The media data as a memory view of bytes.",
        "name": "value",
        "type": "bytes"
      },
      {
        "default": "",
        "help": "Width of the image in pixels. Use layout.width for styling the widget.",
        "name": "width",
        "type": "string"
      }
    ],
    "model": {
      "module": "@jupyter-widgets/controls",
      "name": "ImageModel",
      "version": "2.0.0"
    },
    "view": {
      "module": "@jupyter-widgets/controls",
      "name": "ImageView",
      "version": "2.0.0"
    }
  },
  {
    "attributes": [
      {
        "default": [],
        "help": "CSS classes applied to widget DOM element",
        "items": {
          "type": "string"
        },
        "name": "_dom_classes",
        "type": "array"
      },
      {
        "default": "@jupyter-widgets/controls",
        "help": "",
        "name": "_model_module",
        "type": "string"
      },
      {
        "default": "2.0.0",
        "help": "",
        "name": "_model_module_version",
        "type": "string"
      },
      {
        "default": "IntProgressModel",
        "help": "",
        "name": "_model_name",
        "type": "string"
      },
      {
        "default": "@jupyter-widgets/controls",
        "help": "",
        "name": "_view_module",
        "type": "string"
      },
      {
        "default": "2.0.0",
        "help": "",
        "name": "_view_module_version",
        "type": "string"
      },
      {
        "default": "ProgressView",
        "help": "",
        "name": "_view_name",
        "type": "string"
      },
      {
        "default": "",
        "enum": [
          "success",
          "info",
          "warning",
          "danger",
          ""
        ],
        "help": "Use a predefined styling for the progess bar.",
        "name": "bar_style",
        "type": "string"
      },
      {
        "default": "",
        "help": "Description of the control.",
        "name": "description",
        "type": "string"
      },
      {
        "default": false,
        "help": "Accept HTML in the description.",
        "name": "description_allow_html",
        "type": "bool"
      },
      {
        "default": "reference to new instance",
        "help": "",
        "name": "layout",
        "type": "reference",
        "widget": "Layout"
      },
      {
        "default": 100,
        "help": "Max value",
        "name": "max",
        "type": "int"
      },
      {
        "default": 0,
        "help": "Min value",
        "name": "min",
        "type": "int"
      },
      {
        "default": "horizontal",
        "enum": [
          "horizontal",
          "vertical"
        ],
        "help": "Vertical or horizontal.",
        "name": "orientation",
        "type": "string"
      },
      {
        "default": "reference to new instance",
        "help": "",
        "name": "style",
        "type": "reference",
        "widget": "ProgressStyle"
      },
      {
        "allow_none": true,
        "default": null,
        "help": "Is widget tabbable?",
        "name": "tabbable",
        "type": "bool"
      },
      {
        "allow_none": true,
        "default": null,
        "help": "A tooltip caption.",
        "name": "tooltip",
        "type": "string"
      },
      {
        "default": 0,
        "help": "Int value",
        "name": "value",
        "type": "int"
      }
    ],
    "model": {
      "module": "@jupyter-widgets/controls",
      "name": "IntProgressModel",
      "version": "2.0.0"
    },
    "view": {
      "module": "@jupyter-widgets/controls",
      "name": "ProgressView",
      "version": "2.0.0"
    }
  },
  {
    "attributes": [
      {
        "default": [],
        "help": "CSS classes applied to widget DOM element",
        "items": {
          "type": "string"
        },
        "name": "_dom_classes",
        "type": "array"
      },
      {
        "default": "@jupyter-widgets/controls",
        "help": "",
        "name": "_model_module",
        "type": "string"
      },
      {
        "default": "2.0.0",
        "help": "",
        "name": "_model_module_version",
        "type": "string"
      },
      {
        "default": "IntRangeSliderModel",
        "help": "",
        "name": "_model_name",
        "type": "string"
      },
      {
        "default": "@jupyter-widgets/controls",
        "help": "",
        "name": "_view_module",
        "type": "string"
      },
      {
        "default": "2.0.0",
        "help": "",
        "name": "_view_module_version",
        "type": "string"
      },
      {
        "default": "IntRangeSliderView",
        "help": "",
        "name": "_view_name",
        "type": "string"
      },
      {
        "default": true,
        "help": "Update the value of the widget as the user is sliding the slider.",
        "name": "continuous_update",
        "type": "bool"
      },
      {
        "default": "",
        "help": "Description of the control.",
        "name": "description",
        "type": "string"
      },
      {
        "default": false,
        "help": "Accept HTML in the description.",
        "name": "description_allow_html",
        "type": "bool"
      },
      {
        "default": false,
        "help": "Enable or disable user changes",
        "name": "disabled",
        "type": "bool"
      },
      {
        "default": "reference to new instance",
        "help": "",
        "name": "layout",
        "type": "reference",
        "widget": "Layout"
      },
      {
        "default": 100,
        "help": "Max value",
        "name": "max",
        "type": "int"
      },
      {
        "default": 0,
        "help": "Min value",
        "name": "min",
        "type": "int"
      },
      {
        "default": "horizontal",
        "enum": [
          "horizontal",
          "vertical"
        ],
        "help": "Vertical or horizontal.",
        "name": "orientation",
        "type": "string"
      },
      {
        "default": true,
        "help": "Display the current value of the slider next to it.",
        "name": "readout",
        "type": "bool"
      },
      {
        "default": "d",
        "help": "Format for the readout",
        "name": "readout_format",
        "type": "string"
      },
      {
        "default": 1,
        "help": "Minimum step that the value can take",
        "name": "step",
        "type": "int"
      },
      {
        "default": "reference to new instance",
        "help": "Slider style customizations.",
        "name": "style",
        "type": "reference",
        "widget": "SliderStyle"
      },
      {
        "allow_none": true,
        "default": null,
        "help": "Is widget tabbable?",
        "name": "tabbable",
        "type": "bool"
      },
      {
        "allow_none": true,
        "default": null,
        "help": "A tooltip caption.",
        "name": "tooltip",
        "type": "string"
      },
      {
        "default": [
          0,
          1
        ],
        "help": "Tuple of (lower, upper) bounds",
        "name": "value",
        "type": "array"
      }
    ],
    "model": {
      "module": "@jupyter-widgets/controls",
      "name": "IntRangeSliderModel",
      "version": "2.0.0"
    },
    "view": {
      "module": "@jupyter-widgets/controls",
      "name": "IntRangeSliderView",
      "version": "2.0.0"
    }
  },
  {
    "attributes": [
      {
        "default": [],
        "help": "CSS classes applied to widget DOM element",
        "items": {
          "type": "string"
        },
        "name": "_dom_classes",
        "type": "array"
      },
      {
        "default": "@jupyter-widgets/controls",
        "help": "",
        "name": "_model_module",
        "type": "string"
      },
      {
        "default": "2.0.0",
        "help": "",
        "name": "_model_module_version",
        "type": "string"
      },
      {
        "default": "IntSliderModel",
        "help": "",
        "name": "_model_name",
        "type": "string"
      },
      {
        "default": "@jupyter-widgets/controls",
        "help": "",
        "name": "_view_module",
        "type": "string"
      },
      {
        "default": "2.0.0",
        "help": "",
        "name": "_view_module_version",
        "type": "string"
      },
      {
        "default": "IntSliderView",
        "help": "",
        "name": "_view_name",
        "type": "string"
      },
      {
        "default": true,
        "help": "Update the value of the widget as the user is holding the slider.",
        "name": "continuous_update",
        "type": "bool"
      },
      {
        "default": "",
        "help": "Description of the control.",
        "name": "description",
        "type": "string"
      },
      {
        "default": false,
        "help": "Accept HTML in the description.",
        "name": "description_allow_html",
        "type": "bool"
      },
      {
        "default": false,
        "help": "Enable or disable user changes",
        "name": "disabled",
        "type": "bool"
      },
      {
        "default": "reference to new instance",
        "help": "",
        "name": "layout",
        "type": "reference",
        "widget": "Layout"
      },
      {
        "default": 100,
        "help": "Max value",
        "name": "max",
        "type": "int"
      },
      {
        "default": 0,
        "help": "Min value",
        "name": "min",
        "type": "int"
      },
      {
        "default": "horizontal",
        "enum": [
          "horizontal",
          "vertical"
        ],
        "help": "Vertical or horizontal.",
        "name": "orientation",
        "type": "string"
      },
      {
        "default": true,
        "help": "Display the current value of the slider next to it.",
        "name": "readout",
        "type": "bool"
      },
      {
        "default": "d",
        "help": "Format for the readout",
        "name": "readout_format",
        "type": "string"
      },
      {
        "default": 1,
        "help": "Minimum step to increment the value",
        "name": "step",
        "type": "int"
      },
      {
        "default": "reference to new instance",
        "help": "",
        "name": "style",
        "type": "reference",
        "widget": "SliderStyle"
      },
      {
        "allow_none": true,
        "default": null,
        "help": "Is widget tabbable?",
        "name": "tabbable",
        "type": "bool"
      },
      {
        "allow_none": true,
        "default": null,
        "help": "A tooltip caption.",
        "name": "tooltip",
        "type": "string"
      },
      {
        "default": 0,
        "help": "Int value",
        "name": "value",
        "type": "int"
      }
    ],
    "model": {
      "module": "@jupyter-widgets/controls",
      "name": "IntSliderModel",
      "version": "2.0.0"
    },
    "view": {
      "module": "@jupyter-widgets/controls",
      "name": "IntSliderView",
      "version": "2.0.0"
    }
  },
  {
    "attributes": [
      {
        "default": [],
        "help": "CSS classes applied to widget DOM element",
        "items": {
          "type": "string"
        },
        "name": "_dom_classes",
        "type": "array"
      },
      {
        "default": "@jupyter-widgets/controls",
        "help": "",
        "name": "_model_module",
        "type": "string"
      },
      {
        "default": "2.0.0",
        "help": "",
        "name": "_model_module_version",
        "type": "string"
      },
      {
        "default": "IntTextModel",
        "help": "",
        "name": "_model_name",
        "type": "string"
      },
      {
        "default": "@jupyter-widgets/controls",
        "help": "",
        "name": "_view_module",
        "type": "string"
      },
      {
        "default": "2.0.0",
        "help": "",
        "name": "_view_module_version",
        "type": "string"
      },
      {
        "default": "IntTextView",
        "help": "",
        "name": "_view_name",
        "type": "string"
      },
      {
        "default": false,
        "help": "Update the value as the user types. If False, update on submission, e.g., pressing Enter or navigating away.",
        "name": "continuous_update",
        "type": "bool"
      },
      {
        "default": "",
        "help": "Description of the control.",
        "name": "description",
        "type": "string"
      },
      {
        "default": false,
        "help": "Accept HTML in the description.",
        "name": "description_allow_html",
        "type": "bool"
      },
      {
        "default": false,
        "help": "Enable or disable user changes",
        "name": "disabled",
        "type": "bool"
      },
      {
        "default": "reference to new instance",
        "help": "",
        "name": "layout",
        "type": "reference",
        "widget": "Layout"
      },
      {
        "default": 1,
        "help": "Minimum step to increment the value",
        "name": "step",
        "type": "int"
      },
      {
        "default": "reference to new instance",
        "help": "Styling customizations",
        "name": "style",
        "type": "reference",
        "widget": "DescriptionStyle"
      },
      {
        "allow_none": true,
        "default": null,
        "help": "Is widget tabbable?",
        "name": "tabbable",
        "type": "bool"
      },
      {
        "allow_none": true,
        "default": null,
        "help": "A tooltip caption.",
        "name": "tooltip",
        "type": "string"
      },
      {
        "default": 0,
        "help": "Int value",
        "name": "value",
        "type": "int"
      }
    ],
    "model": {
      "module": "@jupyter-widgets/controls",
      "name": "IntTextModel",
      "version": "2.0.0"
    },
    "view": {
      "module": "@jupyter-widgets/controls",
      "name": "IntTextView",
      "version": "2.0.0"
    }
  },
  {
    "attributes": [
      {
        "default": [],
        "help": "CSS classes applied to widget DOM element",
        "items": {
          "type": "string"
        },
        "name": "_dom_classes",
        "type": "array"
      },
      {
        "default": "@jupyter-widgets/controls",
        "help": "",
        "name": "_model_module",
        "type": "string"
      },
      {
        "default": "2.0.0",
        "help": "",
        "name": "_model_module_version",
        "type": "string"
      },
      {
        "default": "IntsInputModel",
<<<<<<< HEAD
=======
        "help": "",
        "name": "_model_name",
        "type": "string"
      },
      {
        "default": "@jupyter-widgets/controls",
        "help": "",
        "name": "_view_module",
        "type": "string"
      },
      {
        "default": "2.0.0",
        "help": "",
        "name": "_view_module_version",
        "type": "string"
      },
      {
        "default": "IntsInputView",
        "help": "",
        "name": "_view_name",
        "type": "string"
      },
      {
        "default": true,
        "help": "",
        "name": "allow_duplicates",
        "type": "bool"
      },
      {
        "default": [],
        "help": "",
        "name": "allowed_tags",
        "type": "array"
      },
      {
        "default": "",
        "help": "Description of the control.",
        "name": "description",
        "type": "string"
      },
      {
        "default": ".3g",
        "help": "",
        "name": "format",
        "type": "string"
      },
      {
        "default": "reference to new instance",
        "help": "",
        "name": "layout",
        "type": "reference",
        "widget": "Layout"
      },
      {
        "allow_none": true,
        "default": null,
        "help": "",
        "name": "max",
        "type": "int"
      },
      {
        "allow_none": true,
        "default": null,
        "help": "",
        "name": "min",
        "type": "int"
      },
      {
        "default": "reference to new instance",
        "help": "Styling customizations",
        "name": "style",
        "type": "reference",
        "widget": "DescriptionStyle"
      },
      {
        "allow_none": true,
        "default": null,
        "help": "Is widget tabbable?",
        "name": "tabbable",
        "type": "bool"
      },
      {
        "default": "",
        "enum": [
          "primary",
          "success",
          "info",
          "warning",
          "danger",
          ""
        ],
        "help": "Use a predefined styling for the tags.",
        "name": "tag_style",
        "type": "string"
      },
      {
        "allow_none": true,
        "default": null,
        "help": "A tooltip caption.",
        "name": "tooltip",
        "type": "string"
      },
      {
        "default": [],
        "help": "List of int tags",
        "name": "value",
        "type": "array"
      }
    ],
    "model": {
      "module": "@jupyter-widgets/controls",
      "name": "IntsInputModel",
      "version": "2.0.0"
    },
    "view": {
      "module": "@jupyter-widgets/controls",
      "name": "IntsInputView",
      "version": "2.0.0"
    }
  },
  {
    "attributes": [
      {
        "default": [],
        "help": "CSS classes applied to widget DOM element",
        "items": {
          "type": "string"
        },
        "name": "_dom_classes",
        "type": "array"
      },
      {
        "default": "@jupyter-widgets/controls",
        "help": "",
        "name": "_model_module",
        "type": "string"
      },
      {
        "default": "2.0.0",
        "help": "",
        "name": "_model_module_version",
        "type": "string"
      },
      {
        "default": "LabelModel",
>>>>>>> b57b898c
        "help": "",
        "name": "_model_name",
        "type": "string"
      },
      {
        "default": "@jupyter-widgets/controls",
        "help": "",
        "name": "_view_module",
        "type": "string"
      },
      {
        "default": "2.0.0",
        "help": "",
        "name": "_view_module_version",
        "type": "string"
      },
      {
        "default": "IntsInputView",
        "help": "",
        "name": "_view_name",
        "type": "string"
      },
      {
        "default": true,
        "help": "",
        "name": "allow_duplicates",
        "type": "bool"
      },
      {
        "default": [],
        "help": "",
        "name": "allowed_tags",
        "type": "array"
      },
      {
        "default": "",
        "help": "Description of the control.",
        "name": "description",
        "type": "string"
      },
      {
        "default": false,
        "help": "Accept HTML in the description.",
        "name": "description_allow_html",
        "type": "bool"
      },
      {
        "default": ".3g",
        "help": "",
        "name": "format",
        "type": "string"
      },
      {
        "default": "reference to new instance",
        "help": "",
        "name": "layout",
        "type": "reference",
        "widget": "Layout"
      },
      {
        "allow_none": true,
        "default": null,
        "help": "",
        "name": "max",
        "type": "int"
      },
      {
        "allow_none": true,
        "default": null,
        "help": "",
        "name": "min",
        "type": "int"
      },
      {
        "default": "reference to new instance",
        "help": "Styling customizations",
        "name": "style",
        "type": "reference",
        "widget": "DescriptionStyle"
      },
      {
        "allow_none": true,
        "default": null,
        "help": "Is widget tabbable?",
        "name": "tabbable",
        "type": "bool"
      },
      {
        "default": "",
        "enum": ["primary", "success", "info", "warning", "danger", ""],
        "help": "Use a predefined styling for the tags.",
        "name": "tag_style",
        "type": "string"
      },
      {
        "allow_none": true,
        "default": null,
        "help": "A tooltip caption.",
        "name": "tooltip",
        "type": "string"
      },
      {
        "default": [],
        "help": "List of int tags",
        "name": "value",
        "type": "array"
      }
    ],
    "model": {
      "module": "@jupyter-widgets/controls",
      "name": "IntsInputModel",
      "version": "2.0.0"
    },
    "view": {
      "module": "@jupyter-widgets/controls",
      "name": "IntsInputView",
      "version": "2.0.0"
    }
  },
  {
    "attributes": [
      {
        "default": [],
        "help": "CSS classes applied to widget DOM element",
        "items": {
          "type": "string"
        },
        "name": "_dom_classes",
        "type": "array"
      },
      {
        "default": "@jupyter-widgets/controls",
        "help": "",
        "name": "_model_module",
        "type": "string"
      },
      {
        "default": "2.0.0",
        "help": "",
        "name": "_model_module_version",
        "type": "string"
      },
      {
        "default": "LabelModel",
        "help": "",
        "name": "_model_name",
        "type": "string"
      },
      {
        "default": "@jupyter-widgets/controls",
        "help": "",
        "name": "_view_module",
        "type": "string"
      },
      {
        "default": "2.0.0",
        "help": "",
        "name": "_view_module_version",
        "type": "string"
      },
      {
        "default": "LabelView",
        "help": "",
        "name": "_view_name",
        "type": "string"
      },
      {
        "default": "",
        "help": "Description of the control.",
        "name": "description",
        "type": "string"
      },
      {
        "default": false,
        "help": "Accept HTML in the description.",
        "name": "description_allow_html",
        "type": "bool"
      },
      {
        "default": "reference to new instance",
        "help": "",
        "name": "layout",
        "type": "reference",
        "widget": "Layout"
      },
      {
        "default": "\u200b",
        "help": "Placeholder text to display when nothing has been typed",
        "name": "placeholder",
        "type": "string"
      },
      {
        "default": "reference to new instance",
        "help": "Styling customizations",
        "name": "style",
        "type": "reference",
        "widget": "DescriptionStyle"
      },
      {
        "allow_none": true,
        "default": null,
        "help": "Is widget tabbable?",
        "name": "tabbable",
        "type": "bool"
      },
      {
        "allow_none": true,
        "default": null,
        "help": "A tooltip caption.",
        "name": "tooltip",
        "type": "string"
      },
      {
        "default": "",
        "help": "String value",
        "name": "value",
        "type": "string"
      }
    ],
    "model": {
      "module": "@jupyter-widgets/controls",
      "name": "LabelModel",
      "version": "2.0.0"
    },
    "view": {
      "module": "@jupyter-widgets/controls",
      "name": "LabelView",
      "version": "2.0.0"
    }
  },
  {
    "attributes": [
      {
        "default": "@jupyter-widgets/controls",
        "help": "",
        "name": "_model_module",
        "type": "string"
      },
      {
        "default": "2.0.0",
        "help": "",
        "name": "_model_module_version",
        "type": "string"
      },
      {
        "default": "LinkModel",
        "help": "",
        "name": "_model_name",
        "type": "string"
      },
      {
        "default": "@jupyter-widgets/controls",
        "help": "",
        "name": "_view_module",
        "type": "string"
      },
      {
        "default": "2.0.0",
        "help": "",
        "name": "_view_module_version",
        "type": "string"
      },
      {
        "allow_none": true,
        "default": null,
        "help": "Name of the view.",
        "name": "_view_name",
        "type": "string"
      },
      {
        "default": [],
        "help": "The source (widget, 'trait_name') pair",
        "name": "source",
        "type": "array"
      },
      {
        "default": [],
        "help": "The target (widget, 'trait_name') pair",
        "name": "target",
        "type": "array"
      }
    ],
    "model": {
      "module": "@jupyter-widgets/controls",
      "name": "LinkModel",
      "version": "2.0.0"
    },
    "view": {
      "module": "@jupyter-widgets/controls",
      "name": null,
      "version": "2.0.0"
    }
  },
  {
    "attributes": [
      {
        "default": [],
        "help": "CSS classes applied to widget DOM element",
        "items": {
          "type": "string"
        },
        "name": "_dom_classes",
        "type": "array"
      },
      {
        "default": "@jupyter-widgets/controls",
        "help": "",
        "name": "_model_module",
        "type": "string"
      },
      {
        "default": "2.0.0",
        "help": "",
        "name": "_model_module_version",
        "type": "string"
      },
      {
        "default": "NaiveDatetimeModel",
        "help": "",
        "name": "_model_name",
        "type": "string"
      },
      {
        "default": "@jupyter-widgets/controls",
        "help": "",
        "name": "_view_module",
        "type": "string"
      },
      {
        "default": "2.0.0",
        "help": "",
        "name": "_view_module_version",
        "type": "string"
      },
      {
        "default": "DatetimeView",
        "help": "",
        "name": "_view_name",
        "type": "string"
      },
      {
        "default": "",
        "help": "Description of the control.",
        "name": "description",
        "type": "string"
      },
      {
        "default": false,
        "help": "Enable or disable user changes.",
        "name": "disabled",
        "type": "bool"
      },
      {
        "default": "reference to new instance",
        "help": "",
        "name": "layout",
        "type": "reference",
        "widget": "Layout"
      },
      {
        "allow_none": true,
        "default": null,
        "help": "",
        "name": "max",
        "type": "Datetime"
      },
      {
        "allow_none": true,
        "default": null,
        "help": "",
        "name": "min",
        "type": "Datetime"
      },
      {
        "default": "reference to new instance",
        "help": "Styling customizations",
        "name": "style",
        "type": "reference",
        "widget": "DescriptionStyle"
      },
      {
        "allow_none": true,
        "default": null,
        "help": "Is widget tabbable?",
        "name": "tabbable",
        "type": "bool"
      },
      {
        "allow_none": true,
        "default": null,
        "help": "A tooltip caption.",
        "name": "tooltip",
        "type": "string"
      },
      {
        "allow_none": true,
        "default": null,
        "help": "",
        "name": "value",
        "type": "Datetime"
      }
    ],
    "model": {
      "module": "@jupyter-widgets/controls",
      "name": "NaiveDatetimeModel",
      "version": "2.0.0"
    },
    "view": {
      "module": "@jupyter-widgets/controls",
      "name": "DatetimeView",
      "version": "2.0.0"
    }
  },
  {
    "attributes": [
      {
        "default": [],
        "help": "CSS classes applied to widget DOM element",
        "items": {
          "type": "string"
        },
        "name": "_dom_classes",
        "type": "array"
      },
      {
        "default": "@jupyter-widgets/controls",
        "help": "",
        "name": "_model_module",
        "type": "string"
      },
      {
        "default": "2.0.0",
        "help": "",
        "name": "_model_module_version",
        "type": "string"
      },
      {
        "default": "PasswordModel",
        "help": "",
        "name": "_model_name",
        "type": "string"
      },
      {
        "default": "@jupyter-widgets/controls",
        "help": "",
        "name": "_view_module",
        "type": "string"
      },
      {
        "default": "2.0.0",
        "help": "",
        "name": "_view_module_version",
        "type": "string"
      },
      {
        "default": "PasswordView",
        "help": "",
        "name": "_view_name",
        "type": "string"
      },
      {
        "default": true,
        "help": "Update the value as the user types. If False, update on submission, e.g., pressing Enter or navigating away.",
        "name": "continuous_update",
        "type": "bool"
      },
      {
        "default": "",
        "help": "Description of the control.",
        "name": "description",
        "type": "string"
      },
      {
        "default": false,
        "help": "Accept HTML in the description.",
        "name": "description_allow_html",
        "type": "bool"
      },
      {
        "default": false,
        "help": "Enable or disable user changes",
        "name": "disabled",
        "type": "bool"
      },
      {
        "default": "reference to new instance",
        "help": "",
        "name": "layout",
        "type": "reference",
        "widget": "Layout"
      },
      {
        "default": "\u200b",
        "help": "Placeholder text to display when nothing has been typed",
        "name": "placeholder",
        "type": "string"
      },
      {
        "default": "reference to new instance",
        "help": "Styling customizations",
        "name": "style",
        "type": "reference",
        "widget": "DescriptionStyle"
      },
      {
        "allow_none": true,
        "default": null,
        "help": "Is widget tabbable?",
        "name": "tabbable",
        "type": "bool"
      },
      {
        "allow_none": true,
        "default": null,
        "help": "A tooltip caption.",
        "name": "tooltip",
        "type": "string"
      },
      {
        "default": "",
        "help": "String value",
        "name": "value",
        "type": "string"
      }
    ],
    "model": {
      "module": "@jupyter-widgets/controls",
      "name": "PasswordModel",
      "version": "2.0.0"
    },
    "view": {
      "module": "@jupyter-widgets/controls",
      "name": "PasswordView",
      "version": "2.0.0"
    }
  },
  {
    "attributes": [
      {
        "default": [],
        "help": "CSS classes applied to widget DOM element",
        "items": {
          "type": "string"
        },
        "name": "_dom_classes",
        "type": "array"
      },
      {
        "default": "@jupyter-widgets/controls",
        "help": "",
        "name": "_model_module",
        "type": "string"
      },
      {
        "default": "2.0.0",
        "help": "",
        "name": "_model_module_version",
        "type": "string"
      },
      {
        "default": "PlayModel",
        "help": "",
        "name": "_model_name",
        "type": "string"
      },
      {
        "default": "@jupyter-widgets/controls",
        "help": "",
        "name": "_view_module",
        "type": "string"
      },
      {
        "default": "2.0.0",
        "help": "",
        "name": "_view_module_version",
        "type": "string"
      },
      {
        "default": "PlayView",
        "help": "",
        "name": "_view_name",
        "type": "string"
      },
      {
        "default": "",
        "help": "Description of the control.",
        "name": "description",
        "type": "string"
      },
      {
        "default": false,
        "help": "Accept HTML in the description.",
        "name": "description_allow_html",
        "type": "bool"
      },
      {
        "default": false,
        "help": "Enable or disable user changes",
        "name": "disabled",
        "type": "bool"
      },
      {
        "default": 100,
        "help": "The time between two animation steps (ms).",
        "name": "interval",
        "type": "int"
      },
      {
        "default": "reference to new instance",
        "help": "",
        "name": "layout",
        "type": "reference",
        "widget": "Layout"
      },
      {
        "default": 100,
        "help": "Max value",
        "name": "max",
        "type": "int"
      },
      {
        "default": 0,
        "help": "Min value",
        "name": "min",
        "type": "int"
      },
      {
        "default": false,
        "help": "Whether the control is currently playing.",
        "name": "playing",
        "type": "bool"
      },
      {
        "default": false,
        "help": "Whether the control will repeat in a continous loop.",
        "name": "repeat",
        "type": "bool"
      },
      {
        "default": true,
        "help": "Show the repeat toggle button in the widget.",
        "name": "show_repeat",
        "type": "bool"
      },
      {
        "default": 1,
        "help": "Increment step",
        "name": "step",
        "type": "int"
      },
      {
        "default": "reference to new instance",
        "help": "Styling customizations",
        "name": "style",
        "type": "reference",
        "widget": "DescriptionStyle"
      },
      {
        "allow_none": true,
        "default": null,
        "help": "Is widget tabbable?",
        "name": "tabbable",
        "type": "bool"
      },
      {
        "allow_none": true,
        "default": null,
        "help": "A tooltip caption.",
        "name": "tooltip",
        "type": "string"
      },
      {
        "default": 0,
        "help": "Int value",
        "name": "value",
        "type": "int"
      }
    ],
    "model": {
      "module": "@jupyter-widgets/controls",
      "name": "PlayModel",
      "version": "2.0.0"
    },
    "view": {
      "module": "@jupyter-widgets/controls",
      "name": "PlayView",
      "version": "2.0.0"
    }
  },
  {
    "attributes": [
      {
        "default": "@jupyter-widgets/controls",
        "help": "",
        "name": "_model_module",
        "type": "string"
      },
      {
        "default": "2.0.0",
        "help": "",
        "name": "_model_module_version",
        "type": "string"
      },
      {
        "default": "ProgressStyleModel",
        "help": "",
        "name": "_model_name",
        "type": "string"
      },
      {
        "default": "@jupyter-widgets/base",
        "help": "",
        "name": "_view_module",
        "type": "string"
      },
      {
        "default": "2.0.0",
        "help": "",
        "name": "_view_module_version",
        "type": "string"
      },
      {
        "default": "StyleView",
        "help": "",
        "name": "_view_name",
        "type": "string"
      },
      {
        "allow_none": true,
        "default": null,
        "help": "Color of the progress bar.",
        "name": "bar_color",
        "type": "string"
      },
      {
        "default": "",
        "help": "Width of the description to the side of the control.",
        "name": "description_width",
        "type": "string"
      }
    ],
    "model": {
      "module": "@jupyter-widgets/controls",
      "name": "ProgressStyleModel",
      "version": "2.0.0"
    },
    "view": {
      "module": "@jupyter-widgets/base",
      "name": "StyleView",
      "version": "2.0.0"
    }
  },
  {
    "attributes": [
      {
        "default": [],
        "help": "CSS classes applied to widget DOM element",
        "items": {
          "type": "string"
        },
        "name": "_dom_classes",
        "type": "array"
      },
      {
        "default": "@jupyter-widgets/controls",
        "help": "",
        "name": "_model_module",
        "type": "string"
      },
      {
        "default": "2.0.0",
        "help": "",
        "name": "_model_module_version",
        "type": "string"
      },
      {
        "default": "RadioButtonsModel",
        "help": "",
        "name": "_model_name",
        "type": "string"
      },
      {
        "default": [],
        "help": "The labels for the options.",
        "items": {
          "type": "string"
        },
        "name": "_options_labels",
        "type": "array"
      },
      {
        "default": "@jupyter-widgets/controls",
        "help": "",
        "name": "_view_module",
        "type": "string"
      },
      {
        "default": "2.0.0",
        "help": "",
        "name": "_view_module_version",
        "type": "string"
      },
      {
        "default": "RadioButtonsView",
        "help": "",
        "name": "_view_name",
        "type": "string"
      },
      {
        "default": "",
        "help": "Description of the control.",
        "name": "description",
        "type": "string"
      },
      {
        "default": false,
        "help": "Accept HTML in the description.",
        "name": "description_allow_html",
        "type": "bool"
      },
      {
        "default": false,
        "help": "Enable or disable user changes",
        "name": "disabled",
        "type": "bool"
      },
      {
        "allow_none": true,
        "default": null,
        "help": "Selected index",
        "name": "index",
        "type": "int"
      },
      {
        "default": "reference to new instance",
        "help": "",
        "name": "layout",
        "type": "reference",
        "widget": "Layout"
      },
      {
        "default": "reference to new instance",
        "help": "Styling customizations",
        "name": "style",
        "type": "reference",
        "widget": "DescriptionStyle"
      },
      {
        "allow_none": true,
        "default": null,
        "help": "Is widget tabbable?",
        "name": "tabbable",
        "type": "bool"
      },
      {
        "allow_none": true,
        "default": null,
        "help": "A tooltip caption.",
        "name": "tooltip",
        "type": "string"
      }
    ],
    "model": {
      "module": "@jupyter-widgets/controls",
      "name": "RadioButtonsModel",
      "version": "2.0.0"
    },
    "view": {
      "module": "@jupyter-widgets/controls",
      "name": "RadioButtonsView",
      "version": "2.0.0"
    }
  },
  {
    "attributes": [
      {
        "default": [],
        "help": "CSS classes applied to widget DOM element",
        "items": {
          "type": "string"
        },
        "name": "_dom_classes",
        "type": "array"
      },
      {
        "default": "@jupyter-widgets/controls",
        "help": "",
        "name": "_model_module",
        "type": "string"
      },
      {
        "default": "2.0.0",
        "help": "",
        "name": "_model_module_version",
        "type": "string"
      },
      {
        "default": "SelectModel",
        "help": "",
        "name": "_model_name",
        "type": "string"
      },
      {
        "default": [],
        "help": "The labels for the options.",
        "items": {
          "type": "string"
        },
        "name": "_options_labels",
        "type": "array"
      },
      {
        "default": "@jupyter-widgets/controls",
        "help": "",
        "name": "_view_module",
        "type": "string"
      },
      {
        "default": "2.0.0",
        "help": "",
        "name": "_view_module_version",
        "type": "string"
      },
      {
        "default": "SelectView",
        "help": "",
        "name": "_view_name",
        "type": "string"
      },
      {
        "default": "",
        "help": "Description of the control.",
        "name": "description",
        "type": "string"
      },
      {
        "default": false,
        "help": "Accept HTML in the description.",
        "name": "description_allow_html",
        "type": "bool"
      },
      {
        "default": false,
        "help": "Enable or disable user changes",
        "name": "disabled",
        "type": "bool"
      },
      {
        "allow_none": true,
        "default": null,
        "help": "Selected index",
        "name": "index",
        "type": "int"
      },
      {
        "default": "reference to new instance",
        "help": "",
        "name": "layout",
        "type": "reference",
        "widget": "Layout"
      },
      {
        "default": 5,
        "help": "The number of rows to display.",
        "name": "rows",
        "type": "int"
      },
      {
        "default": "reference to new instance",
        "help": "Styling customizations",
        "name": "style",
        "type": "reference",
        "widget": "DescriptionStyle"
      },
      {
        "allow_none": true,
        "default": null,
        "help": "Is widget tabbable?",
        "name": "tabbable",
        "type": "bool"
      },
      {
        "allow_none": true,
        "default": null,
        "help": "A tooltip caption.",
        "name": "tooltip",
        "type": "string"
      }
    ],
    "model": {
      "module": "@jupyter-widgets/controls",
      "name": "SelectModel",
      "version": "2.0.0"
    },
    "view": {
      "module": "@jupyter-widgets/controls",
      "name": "SelectView",
      "version": "2.0.0"
    }
  },
  {
    "attributes": [
      {
        "default": [],
        "help": "CSS classes applied to widget DOM element",
        "items": {
          "type": "string"
        },
        "name": "_dom_classes",
        "type": "array"
      },
      {
        "default": "@jupyter-widgets/controls",
        "help": "",
        "name": "_model_module",
        "type": "string"
      },
      {
        "default": "2.0.0",
        "help": "",
        "name": "_model_module_version",
        "type": "string"
      },
      {
        "default": "SelectMultipleModel",
        "help": "",
        "name": "_model_name",
        "type": "string"
      },
      {
        "default": [],
        "help": "The labels for the options.",
        "items": {
          "type": "string"
        },
        "name": "_options_labels",
        "type": "array"
      },
      {
        "default": "@jupyter-widgets/controls",
        "help": "",
        "name": "_view_module",
        "type": "string"
      },
      {
        "default": "2.0.0",
        "help": "",
        "name": "_view_module_version",
        "type": "string"
      },
      {
        "default": "SelectMultipleView",
        "help": "",
        "name": "_view_name",
        "type": "string"
      },
      {
        "default": "",
        "help": "Description of the control.",
        "name": "description",
        "type": "string"
      },
      {
        "default": false,
        "help": "Accept HTML in the description.",
        "name": "description_allow_html",
        "type": "bool"
      },
      {
        "default": false,
        "help": "Enable or disable user changes",
        "name": "disabled",
        "type": "bool"
      },
      {
        "default": [],
        "help": "Selected indices",
        "items": {
          "type": "int"
        },
        "name": "index",
        "type": "array"
      },
      {
        "default": "reference to new instance",
        "help": "",
        "name": "layout",
        "type": "reference",
        "widget": "Layout"
      },
      {
        "default": 5,
        "help": "The number of rows to display.",
        "name": "rows",
        "type": "int"
      },
      {
        "default": "reference to new instance",
        "help": "Styling customizations",
        "name": "style",
        "type": "reference",
        "widget": "DescriptionStyle"
      },
      {
        "allow_none": true,
        "default": null,
        "help": "Is widget tabbable?",
        "name": "tabbable",
        "type": "bool"
      },
      {
        "allow_none": true,
        "default": null,
        "help": "A tooltip caption.",
        "name": "tooltip",
        "type": "string"
      }
    ],
    "model": {
      "module": "@jupyter-widgets/controls",
      "name": "SelectMultipleModel",
      "version": "2.0.0"
    },
    "view": {
      "module": "@jupyter-widgets/controls",
      "name": "SelectMultipleView",
      "version": "2.0.0"
    }
  },
  {
    "attributes": [
      {
        "default": [],
        "help": "CSS classes applied to widget DOM element",
        "items": {
          "type": "string"
        },
        "name": "_dom_classes",
        "type": "array"
      },
      {
        "default": "@jupyter-widgets/controls",
        "help": "",
        "name": "_model_module",
        "type": "string"
      },
      {
        "default": "2.0.0",
        "help": "",
        "name": "_model_module_version",
        "type": "string"
      },
      {
        "default": "SelectionRangeSliderModel",
        "help": "",
        "name": "_model_name",
        "type": "string"
      },
      {
        "default": [],
        "help": "The labels for the options.",
        "items": {
          "type": "string"
        },
        "name": "_options_labels",
        "type": "array"
      },
      {
        "default": "@jupyter-widgets/controls",
        "help": "",
        "name": "_view_module",
        "type": "string"
      },
      {
        "default": "2.0.0",
        "help": "",
        "name": "_view_module_version",
        "type": "string"
      },
      {
        "default": "SelectionRangeSliderView",
        "help": "",
        "name": "_view_name",
        "type": "string"
      },
      {
        "default": true,
        "help": "Update the value of the widget as the user is holding the slider.",
        "name": "continuous_update",
        "type": "bool"
      },
      {
        "default": "",
        "help": "Description of the control.",
        "name": "description",
        "type": "string"
      },
      {
        "default": false,
        "help": "Accept HTML in the description.",
        "name": "description_allow_html",
        "type": "bool"
      },
      {
        "default": false,
        "help": "Enable or disable user changes",
        "name": "disabled",
        "type": "bool"
      },
      {
        "default": [
          0,
          0
        ],
        "help": "Min and max selected indices",
        "name": "index",
        "type": "array"
      },
      {
        "default": "reference to new instance",
        "help": "",
        "name": "layout",
        "type": "reference",
        "widget": "Layout"
      },
      {
        "default": "horizontal",
        "enum": [
          "horizontal",
          "vertical"
        ],
        "help": "Vertical or horizontal.",
        "name": "orientation",
        "type": "string"
      },
      {
        "default": true,
        "help": "Display the current selected label next to the slider",
        "name": "readout",
        "type": "bool"
      },
      {
        "default": "reference to new instance",
        "help": "Styling customizations",
        "name": "style",
        "type": "reference",
        "widget": "DescriptionStyle"
      },
      {
        "allow_none": true,
        "default": null,
        "help": "Is widget tabbable?",
        "name": "tabbable",
        "type": "bool"
      },
      {
        "allow_none": true,
        "default": null,
        "help": "A tooltip caption.",
        "name": "tooltip",
        "type": "string"
      }
    ],
    "model": {
      "module": "@jupyter-widgets/controls",
      "name": "SelectionRangeSliderModel",
      "version": "2.0.0"
    },
    "view": {
      "module": "@jupyter-widgets/controls",
      "name": "SelectionRangeSliderView",
      "version": "2.0.0"
    }
  },
  {
    "attributes": [
      {
        "default": [],
        "help": "CSS classes applied to widget DOM element",
        "items": {
          "type": "string"
        },
        "name": "_dom_classes",
        "type": "array"
      },
      {
        "default": "@jupyter-widgets/controls",
        "help": "",
        "name": "_model_module",
        "type": "string"
      },
      {
        "default": "2.0.0",
        "help": "",
        "name": "_model_module_version",
        "type": "string"
      },
      {
        "default": "SelectionSliderModel",
        "help": "",
        "name": "_model_name",
        "type": "string"
      },
      {
        "default": [],
        "help": "The labels for the options.",
        "items": {
          "type": "string"
        },
        "name": "_options_labels",
        "type": "array"
      },
      {
        "default": "@jupyter-widgets/controls",
        "help": "",
        "name": "_view_module",
        "type": "string"
      },
      {
        "default": "2.0.0",
        "help": "",
        "name": "_view_module_version",
        "type": "string"
      },
      {
        "default": "SelectionSliderView",
        "help": "",
        "name": "_view_name",
        "type": "string"
      },
      {
        "default": true,
        "help": "Update the value of the widget as the user is holding the slider.",
        "name": "continuous_update",
        "type": "bool"
      },
      {
        "default": "",
        "help": "Description of the control.",
        "name": "description",
        "type": "string"
      },
      {
        "default": false,
        "help": "Accept HTML in the description.",
        "name": "description_allow_html",
        "type": "bool"
      },
      {
        "default": false,
        "help": "Enable or disable user changes",
        "name": "disabled",
        "type": "bool"
      },
      {
        "default": 0,
        "help": "Selected index",
        "name": "index",
        "type": "int"
      },
      {
        "default": "reference to new instance",
        "help": "",
        "name": "layout",
        "type": "reference",
        "widget": "Layout"
      },
      {
        "default": "horizontal",
        "enum": [
          "horizontal",
          "vertical"
        ],
        "help": "Vertical or horizontal.",
        "name": "orientation",
        "type": "string"
      },
      {
        "default": true,
        "help": "Display the current selected label next to the slider",
        "name": "readout",
        "type": "bool"
      },
      {
        "default": "reference to new instance",
        "help": "Styling customizations",
        "name": "style",
        "type": "reference",
        "widget": "DescriptionStyle"
      },
      {
        "allow_none": true,
        "default": null,
        "help": "Is widget tabbable?",
        "name": "tabbable",
        "type": "bool"
      },
      {
        "allow_none": true,
        "default": null,
        "help": "A tooltip caption.",
        "name": "tooltip",
        "type": "string"
      }
    ],
    "model": {
      "module": "@jupyter-widgets/controls",
      "name": "SelectionSliderModel",
      "version": "2.0.0"
    },
    "view": {
      "module": "@jupyter-widgets/controls",
      "name": "SelectionSliderView",
      "version": "2.0.0"
    }
  },
  {
    "attributes": [
      {
        "default": "@jupyter-widgets/controls",
        "help": "",
        "name": "_model_module",
        "type": "string"
      },
      {
        "default": "2.0.0",
        "help": "",
        "name": "_model_module_version",
        "type": "string"
      },
      {
        "default": "SliderStyleModel",
        "help": "",
        "name": "_model_name",
        "type": "string"
      },
      {
        "default": "@jupyter-widgets/base",
        "help": "",
        "name": "_view_module",
        "type": "string"
      },
      {
        "default": "2.0.0",
        "help": "",
        "name": "_view_module_version",
        "type": "string"
      },
      {
        "default": "StyleView",
        "help": "",
        "name": "_view_name",
        "type": "string"
      },
      {
        "default": "",
        "help": "Width of the description to the side of the control.",
        "name": "description_width",
        "type": "string"
      },
      {
        "allow_none": true,
        "default": null,
        "help": "Color of the slider handle.",
        "name": "handle_color",
        "type": "string"
      }
    ],
    "model": {
      "module": "@jupyter-widgets/controls",
      "name": "SliderStyleModel",
      "version": "2.0.0"
    },
    "view": {
      "module": "@jupyter-widgets/base",
      "name": "StyleView",
      "version": "2.0.0"
    }
  },
  {
    "attributes": [
      {
        "default": [],
        "help": "CSS classes applied to widget DOM element",
        "items": {
          "type": "string"
        },
        "name": "_dom_classes",
        "type": "array"
      },
      {
        "default": "@jupyter-widgets/controls",
        "help": "",
        "name": "_model_module",
        "type": "string"
      },
      {
        "default": "2.0.0",
        "help": "",
        "name": "_model_module_version",
        "type": "string"
      },
      {
        "default": "StackedModel",
        "help": "",
        "name": "_model_name",
        "type": "string"
      },
      {
        "default": "@jupyter-widgets/controls",
        "help": "",
        "name": "_view_module",
        "type": "string"
      },
      {
        "default": "2.0.0",
        "help": "",
        "name": "_view_module_version",
        "type": "string"
      },
      {
        "default": "StackedView",
        "help": "",
        "name": "_view_name",
        "type": "string"
      },
      {
        "default": "",
        "enum": [
          "success",
          "info",
          "warning",
          "danger",
          ""
        ],
        "help": "Use a predefined styling for the box.",
        "name": "box_style",
        "type": "string"
      },
      {
        "default": [],
        "help": "List of widget children",
        "items": {
          "type": "reference",
          "widget": "Widget"
        },
        "name": "children",
        "type": "array"
      },
      {
        "default": "reference to new instance",
        "help": "",
        "name": "layout",
        "type": "reference",
        "widget": "Layout"
      },
      {
        "allow_none": true,
        "default": null,
        "help": "The index of the selected page. This is either an integer selecting a particular sub-widget, or None to have no widgets selected.",
        "name": "selected_index",
        "type": "int"
      },
      {
        "allow_none": true,
        "default": null,
        "help": "Is widget tabbable?",
        "name": "tabbable",
        "type": "bool"
      },
      {
        "default": [],
        "help": "Titles of the pages",
        "items": {
          "type": "string"
        },
        "name": "titles",
        "type": "array"
      },
      {
        "allow_none": true,
        "default": null,
        "help": "A tooltip caption.",
        "name": "tooltip",
        "type": "string"
      }
    ],
    "model": {
      "module": "@jupyter-widgets/controls",
      "name": "StackedModel",
      "version": "2.0.0"
    },
    "view": {
      "module": "@jupyter-widgets/controls",
      "name": "StackedView",
      "version": "2.0.0"
    }
  },
  {
    "attributes": [
      {
        "default": [],
        "help": "CSS classes applied to widget DOM element",
        "items": {
          "type": "string"
        },
        "name": "_dom_classes",
        "type": "array"
      },
      {
        "default": "@jupyter-widgets/controls",
        "help": "",
        "name": "_model_module",
        "type": "string"
      },
      {
        "default": "2.0.0",
        "help": "",
        "name": "_model_module_version",
        "type": "string"
      },
      {
        "default": "TabModel",
        "help": "",
        "name": "_model_name",
        "type": "string"
      },
      {
        "default": "@jupyter-widgets/controls",
        "help": "",
        "name": "_view_module",
        "type": "string"
      },
      {
        "default": "2.0.0",
        "help": "",
        "name": "_view_module_version",
        "type": "string"
      },
      {
        "default": "TabView",
        "help": "",
        "name": "_view_name",
        "type": "string"
      },
      {
        "default": "",
        "enum": [
          "success",
          "info",
          "warning",
          "danger",
          ""
        ],
        "help": "Use a predefined styling for the box.",
        "name": "box_style",
        "type": "string"
      },
      {
        "default": [],
        "help": "List of widget children",
        "items": {
          "type": "reference",
          "widget": "Widget"
        },
        "name": "children",
        "type": "array"
      },
      {
        "default": "reference to new instance",
        "help": "",
        "name": "layout",
        "type": "reference",
        "widget": "Layout"
      },
      {
        "allow_none": true,
        "default": null,
        "help": "The index of the selected page. This is either an integer selecting a particular sub-widget, or None to have no widgets selected.",
        "name": "selected_index",
        "type": "int"
      },
      {
        "allow_none": true,
        "default": null,
        "help": "Is widget tabbable?",
        "name": "tabbable",
        "type": "bool"
      },
      {
        "default": [],
        "help": "Titles of the pages",
        "items": {
          "type": "string"
        },
        "name": "titles",
        "type": "array"
      },
      {
        "allow_none": true,
        "default": null,
        "help": "A tooltip caption.",
        "name": "tooltip",
        "type": "string"
      }
    ],
    "model": {
      "module": "@jupyter-widgets/controls",
      "name": "TabModel",
      "version": "2.0.0"
    },
    "view": {
      "module": "@jupyter-widgets/controls",
      "name": "TabView",
      "version": "2.0.0"
    }
  },
  {
    "attributes": [
      {
        "default": [],
        "help": "CSS classes applied to widget DOM element",
        "items": {
          "type": "string"
        },
        "name": "_dom_classes",
        "type": "array"
      },
      {
        "default": "@jupyter-widgets/controls",
        "help": "",
        "name": "_model_module",
        "type": "string"
      },
      {
        "default": "2.0.0",
        "help": "",
        "name": "_model_module_version",
        "type": "string"
      },
      {
        "default": "TagsInputModel",
        "help": "",
        "name": "_model_name",
        "type": "string"
      },
      {
        "default": "@jupyter-widgets/controls",
        "help": "",
        "name": "_view_module",
        "type": "string"
      },
      {
        "default": "2.0.0",
        "help": "",
        "name": "_view_module_version",
        "type": "string"
      },
      {
        "default": "TagsInputView",
        "help": "",
        "name": "_view_name",
        "type": "string"
      },
      {
        "default": true,
        "help": "",
        "name": "allow_duplicates",
        "type": "bool"
      },
      {
        "default": [],
        "help": "",
        "name": "allowed_tags",
        "type": "array"
      },
      {
        "default": "",
        "help": "Description of the control.",
        "name": "description",
        "type": "string"
      },
      {
<<<<<<< HEAD
        "default": false,
        "help": "Accept HTML in the description.",
        "name": "description_allow_html",
        "type": "bool"
      },
      {
=======
>>>>>>> b57b898c
        "default": "reference to new instance",
        "help": "",
        "name": "layout",
        "type": "reference",
        "widget": "Layout"
      },
      {
        "default": "reference to new instance",
        "help": "Styling customizations",
        "name": "style",
        "type": "reference",
        "widget": "DescriptionStyle"
      },
      {
        "allow_none": true,
        "default": null,
        "help": "Is widget tabbable?",
        "name": "tabbable",
        "type": "bool"
      },
      {
        "default": "",
<<<<<<< HEAD
        "enum": ["primary", "success", "info", "warning", "danger", ""],
=======
        "enum": [
          "primary",
          "success",
          "info",
          "warning",
          "danger",
          ""
        ],
>>>>>>> b57b898c
        "help": "Use a predefined styling for the tags.",
        "name": "tag_style",
        "type": "string"
      },
      {
        "allow_none": true,
        "default": null,
        "help": "A tooltip caption.",
        "name": "tooltip",
        "type": "string"
      },
      {
        "default": [],
        "help": "List of string tags",
        "name": "value",
        "type": "array"
      }
    ],
    "model": {
      "module": "@jupyter-widgets/controls",
      "name": "TagsInputModel",
      "version": "2.0.0"
    },
    "view": {
      "module": "@jupyter-widgets/controls",
      "name": "TagsInputView",
      "version": "2.0.0"
    }
  },
  {
    "attributes": [
      {
        "default": [],
        "help": "CSS classes applied to widget DOM element",
        "items": {
          "type": "string"
        },
        "name": "_dom_classes",
        "type": "array"
      },
      {
        "default": "@jupyter-widgets/controls",
        "help": "",
        "name": "_model_module",
        "type": "string"
      },
      {
        "default": "2.0.0",
        "help": "",
        "name": "_model_module_version",
        "type": "string"
      },
      {
        "default": "TextModel",
        "help": "",
        "name": "_model_name",
        "type": "string"
      },
      {
        "default": "@jupyter-widgets/controls",
        "help": "",
        "name": "_view_module",
        "type": "string"
      },
      {
        "default": "2.0.0",
        "help": "",
        "name": "_view_module_version",
        "type": "string"
      },
      {
        "default": "TextView",
        "help": "",
        "name": "_view_name",
        "type": "string"
      },
      {
        "default": true,
        "help": "Update the value as the user types. If False, update on submission, e.g., pressing Enter or navigating away.",
        "name": "continuous_update",
        "type": "bool"
      },
      {
        "default": "",
        "help": "Description of the control.",
        "name": "description",
        "type": "string"
      },
      {
        "default": false,
        "help": "Accept HTML in the description.",
        "name": "description_allow_html",
        "type": "bool"
      },
      {
        "default": false,
        "help": "Enable or disable user changes",
        "name": "disabled",
        "type": "bool"
      },
      {
        "default": "reference to new instance",
        "help": "",
        "name": "layout",
        "type": "reference",
        "widget": "Layout"
      },
      {
        "default": "\u200b",
        "help": "Placeholder text to display when nothing has been typed",
        "name": "placeholder",
        "type": "string"
      },
      {
        "default": "reference to new instance",
        "help": "Styling customizations",
        "name": "style",
        "type": "reference",
        "widget": "DescriptionStyle"
      },
      {
        "allow_none": true,
        "default": null,
        "help": "Is widget tabbable?",
        "name": "tabbable",
        "type": "bool"
      },
      {
        "allow_none": true,
        "default": null,
        "help": "A tooltip caption.",
        "name": "tooltip",
        "type": "string"
      },
      {
        "default": "",
        "help": "String value",
        "name": "value",
        "type": "string"
      }
    ],
    "model": {
      "module": "@jupyter-widgets/controls",
      "name": "TextModel",
      "version": "2.0.0"
    },
    "view": {
      "module": "@jupyter-widgets/controls",
      "name": "TextView",
      "version": "2.0.0"
    }
  },
  {
    "attributes": [
      {
        "default": [],
        "help": "CSS classes applied to widget DOM element",
        "items": {
          "type": "string"
        },
        "name": "_dom_classes",
        "type": "array"
      },
      {
        "default": "@jupyter-widgets/controls",
        "help": "",
        "name": "_model_module",
        "type": "string"
      },
      {
        "default": "2.0.0",
        "help": "",
        "name": "_model_module_version",
        "type": "string"
      },
      {
        "default": "TextareaModel",
        "help": "",
        "name": "_model_name",
        "type": "string"
      },
      {
        "default": "@jupyter-widgets/controls",
        "help": "",
        "name": "_view_module",
        "type": "string"
      },
      {
        "default": "2.0.0",
        "help": "",
        "name": "_view_module_version",
        "type": "string"
      },
      {
        "default": "TextareaView",
        "help": "",
        "name": "_view_name",
        "type": "string"
      },
      {
        "default": true,
        "help": "Update the value as the user types. If False, update on submission, e.g., pressing Enter or navigating away.",
        "name": "continuous_update",
        "type": "bool"
      },
      {
        "default": "",
        "help": "Description of the control.",
        "name": "description",
        "type": "string"
      },
      {
        "default": false,
        "help": "Accept HTML in the description.",
        "name": "description_allow_html",
        "type": "bool"
      },
      {
        "default": false,
        "help": "Enable or disable user changes",
        "name": "disabled",
        "type": "bool"
      },
      {
        "default": "reference to new instance",
        "help": "",
        "name": "layout",
        "type": "reference",
        "widget": "Layout"
      },
      {
        "default": "\u200b",
        "help": "Placeholder text to display when nothing has been typed",
        "name": "placeholder",
        "type": "string"
      },
      {
        "allow_none": true,
        "default": null,
        "help": "The number of rows to display.",
        "name": "rows",
        "type": "int"
      },
      {
        "default": "reference to new instance",
        "help": "Styling customizations",
        "name": "style",
        "type": "reference",
        "widget": "DescriptionStyle"
      },
      {
        "allow_none": true,
        "default": null,
        "help": "Is widget tabbable?",
        "name": "tabbable",
        "type": "bool"
      },
      {
        "allow_none": true,
        "default": null,
        "help": "A tooltip caption.",
        "name": "tooltip",
        "type": "string"
      },
      {
        "default": "",
        "help": "String value",
        "name": "value",
        "type": "string"
      }
    ],
    "model": {
      "module": "@jupyter-widgets/controls",
      "name": "TextareaModel",
      "version": "2.0.0"
    },
    "view": {
      "module": "@jupyter-widgets/controls",
      "name": "TextareaView",
      "version": "2.0.0"
    }
  },
  {
    "attributes": [
      {
        "default": [],
        "help": "CSS classes applied to widget DOM element",
        "items": {
          "type": "string"
        },
        "name": "_dom_classes",
        "type": "array"
      },
      {
        "default": "@jupyter-widgets/controls",
        "help": "",
        "name": "_model_module",
        "type": "string"
      },
      {
        "default": "2.0.0",
        "help": "",
        "name": "_model_module_version",
        "type": "string"
      },
      {
        "default": "TimeModel",
        "help": "",
        "name": "_model_name",
        "type": "string"
      },
      {
        "default": "@jupyter-widgets/controls",
        "help": "",
        "name": "_view_module",
        "type": "string"
      },
      {
        "default": "2.0.0",
        "help": "",
        "name": "_view_module_version",
        "type": "string"
      },
      {
        "default": "TimeView",
        "help": "",
        "name": "_view_name",
        "type": "string"
      },
      {
        "default": "",
        "help": "Description of the control.",
        "name": "description",
        "type": "string"
      },
      {
        "default": false,
        "help": "Enable or disable user changes.",
        "name": "disabled",
        "type": "bool"
      },
      {
        "default": "reference to new instance",
        "help": "",
        "name": "layout",
        "type": "reference",
        "widget": "Layout"
      },
      {
        "allow_none": true,
        "default": null,
        "help": "",
        "name": "max",
        "type": "Time"
      },
      {
        "allow_none": true,
        "default": null,
        "help": "",
        "name": "min",
        "type": "Time"
      },
      {
        "default": 60,
        "help": "The time step to use for the picker, in seconds, or \"any\".",
        "name": "step",
        "type": [
          "float",
          "string"
        ],
        "union_attributes": [
          {
            "type": "float"
          },
          {
            "enum": [
              "any"
            ],
            "type": "string"
          }
        ]
      },
      {
        "default": "reference to new instance",
        "help": "Styling customizations",
        "name": "style",
        "type": "reference",
        "widget": "DescriptionStyle"
      },
      {
        "allow_none": true,
        "default": null,
        "help": "Is widget tabbable?",
        "name": "tabbable",
        "type": "bool"
      },
      {
        "allow_none": true,
        "default": null,
        "help": "A tooltip caption.",
        "name": "tooltip",
        "type": "string"
      },
      {
        "allow_none": true,
        "default": null,
        "help": "",
        "name": "value",
        "type": "Time"
      }
    ],
    "model": {
      "module": "@jupyter-widgets/controls",
      "name": "TimeModel",
      "version": "2.0.0"
    },
    "view": {
      "module": "@jupyter-widgets/controls",
      "name": "TimeView",
      "version": "2.0.0"
    }
  },
  {
    "attributes": [
      {
        "default": [],
        "help": "CSS classes applied to widget DOM element",
        "items": {
          "type": "string"
        },
        "name": "_dom_classes",
        "type": "array"
      },
      {
        "default": "@jupyter-widgets/controls",
        "help": "",
        "name": "_model_module",
        "type": "string"
      },
      {
        "default": "2.0.0",
        "help": "",
        "name": "_model_module_version",
        "type": "string"
      },
      {
        "default": "ToggleButtonModel",
        "help": "",
        "name": "_model_name",
        "type": "string"
      },
      {
        "default": "@jupyter-widgets/controls",
        "help": "",
        "name": "_view_module",
        "type": "string"
      },
      {
        "default": "2.0.0",
        "help": "",
        "name": "_view_module_version",
        "type": "string"
      },
      {
        "default": "ToggleButtonView",
        "help": "",
        "name": "_view_name",
        "type": "string"
      },
      {
        "default": "",
        "enum": [
          "primary",
          "success",
          "info",
          "warning",
          "danger",
          ""
        ],
        "help": "Use a predefined styling for the button.",
        "name": "button_style",
        "type": "string"
      },
      {
        "default": "",
        "help": "Description of the control.",
        "name": "description",
        "type": "string"
      },
      {
        "default": false,
        "help": "Accept HTML in the description.",
        "name": "description_allow_html",
        "type": "bool"
      },
      {
        "default": false,
        "help": "Enable or disable user changes.",
        "name": "disabled",
        "type": "bool"
      },
      {
        "default": "",
        "help": "Font-awesome icon.",
        "name": "icon",
        "type": "string"
      },
      {
        "default": "reference to new instance",
        "help": "",
        "name": "layout",
        "type": "reference",
        "widget": "Layout"
      },
      {
        "default": "reference to new instance",
        "help": "Styling customizations",
        "name": "style",
        "type": "reference",
        "widget": "DescriptionStyle"
      },
      {
        "allow_none": true,
        "default": null,
        "help": "Is widget tabbable?",
        "name": "tabbable",
        "type": "bool"
      },
      {
        "allow_none": true,
        "default": null,
        "help": "A tooltip caption.",
        "name": "tooltip",
        "type": "string"
      },
      {
        "default": false,
        "help": "Bool value",
        "name": "value",
        "type": "bool"
      }
    ],
    "model": {
      "module": "@jupyter-widgets/controls",
      "name": "ToggleButtonModel",
      "version": "2.0.0"
    },
    "view": {
      "module": "@jupyter-widgets/controls",
      "name": "ToggleButtonView",
      "version": "2.0.0"
    }
  },
  {
    "attributes": [
      {
        "default": [],
        "help": "CSS classes applied to widget DOM element",
        "items": {
          "type": "string"
        },
        "name": "_dom_classes",
        "type": "array"
      },
      {
        "default": "@jupyter-widgets/controls",
        "help": "",
        "name": "_model_module",
        "type": "string"
      },
      {
        "default": "2.0.0",
        "help": "",
        "name": "_model_module_version",
        "type": "string"
      },
      {
        "default": "ToggleButtonsModel",
        "help": "",
        "name": "_model_name",
        "type": "string"
      },
      {
        "default": [],
        "help": "The labels for the options.",
        "items": {
          "type": "string"
        },
        "name": "_options_labels",
        "type": "array"
      },
      {
        "default": "@jupyter-widgets/controls",
        "help": "",
        "name": "_view_module",
        "type": "string"
      },
      {
        "default": "2.0.0",
        "help": "",
        "name": "_view_module_version",
        "type": "string"
      },
      {
        "default": "ToggleButtonsView",
        "help": "",
        "name": "_view_name",
        "type": "string"
      },
      {
        "allow_none": true,
        "default": "",
        "enum": [
          "primary",
          "success",
          "info",
          "warning",
          "danger",
          ""
        ],
        "help": "Use a predefined styling for the buttons.",
        "name": "button_style",
        "type": "string"
      },
      {
        "default": "",
        "help": "Description of the control.",
        "name": "description",
        "type": "string"
      },
      {
        "default": false,
        "help": "Accept HTML in the description.",
        "name": "description_allow_html",
        "type": "bool"
      },
      {
        "default": false,
        "help": "Enable or disable user changes",
        "name": "disabled",
        "type": "bool"
      },
      {
        "default": [],
        "help": "Icons names for each button (FontAwesome names without the fa- prefix).",
        "items": {
          "type": "string"
        },
        "name": "icons",
        "type": "array"
      },
      {
        "allow_none": true,
        "default": null,
        "help": "Selected index",
        "name": "index",
        "type": "int"
      },
      {
        "default": "reference to new instance",
        "help": "",
        "name": "layout",
        "type": "reference",
        "widget": "Layout"
      },
      {
        "default": "reference to new instance",
        "help": "",
        "name": "style",
        "type": "reference",
        "widget": "ToggleButtonsStyle"
      },
      {
        "allow_none": true,
        "default": null,
        "help": "Is widget tabbable?",
        "name": "tabbable",
        "type": "bool"
      },
      {
        "allow_none": true,
        "default": null,
        "help": "A tooltip caption.",
        "name": "tooltip",
        "type": "string"
      },
      {
        "default": [],
        "help": "Tooltips for each button.",
        "items": {
          "type": "string"
        },
        "name": "tooltips",
        "type": "array"
      }
    ],
    "model": {
      "module": "@jupyter-widgets/controls",
      "name": "ToggleButtonsModel",
      "version": "2.0.0"
    },
    "view": {
      "module": "@jupyter-widgets/controls",
      "name": "ToggleButtonsView",
      "version": "2.0.0"
    }
  },
  {
    "attributes": [
      {
        "default": "@jupyter-widgets/controls",
        "help": "",
        "name": "_model_module",
        "type": "string"
      },
      {
        "default": "2.0.0",
        "help": "",
        "name": "_model_module_version",
        "type": "string"
      },
      {
        "default": "ToggleButtonsStyleModel",
        "help": "",
        "name": "_model_name",
        "type": "string"
      },
      {
        "default": "@jupyter-widgets/base",
        "help": "",
        "name": "_view_module",
        "type": "string"
      },
      {
        "default": "2.0.0",
        "help": "",
        "name": "_view_module_version",
        "type": "string"
      },
      {
        "default": "StyleView",
        "help": "",
        "name": "_view_name",
        "type": "string"
      },
      {
        "default": "",
        "help": "The width of each button.",
        "name": "button_width",
        "type": "string"
      },
      {
        "default": "",
        "help": "Width of the description to the side of the control.",
        "name": "description_width",
        "type": "string"
      },
      {
        "default": "",
        "help": "Text font weight of each button.",
        "name": "font_weight",
        "type": "string"
      }
    ],
    "model": {
      "module": "@jupyter-widgets/controls",
      "name": "ToggleButtonsStyleModel",
      "version": "2.0.0"
    },
    "view": {
      "module": "@jupyter-widgets/base",
      "name": "StyleView",
      "version": "2.0.0"
    }
  },
  {
    "attributes": [
      {
        "default": [],
        "help": "CSS classes applied to widget DOM element",
        "items": {
          "type": "string"
        },
        "name": "_dom_classes",
        "type": "array"
      },
      {
        "default": "@jupyter-widgets/controls",
        "help": "",
        "name": "_model_module",
        "type": "string"
      },
      {
        "default": "2.0.0",
        "help": "",
        "name": "_model_module_version",
        "type": "string"
      },
      {
        "default": "VBoxModel",
        "help": "",
        "name": "_model_name",
        "type": "string"
      },
      {
        "default": "@jupyter-widgets/controls",
        "help": "",
        "name": "_view_module",
        "type": "string"
      },
      {
        "default": "2.0.0",
        "help": "",
        "name": "_view_module_version",
        "type": "string"
      },
      {
        "default": "VBoxView",
        "help": "",
        "name": "_view_name",
        "type": "string"
      },
      {
        "default": "",
        "enum": [
          "success",
          "info",
          "warning",
          "danger",
          ""
        ],
        "help": "Use a predefined styling for the box.",
        "name": "box_style",
        "type": "string"
      },
      {
        "default": [],
        "help": "List of widget children",
        "items": {
          "type": "reference",
          "widget": "Widget"
        },
        "name": "children",
        "type": "array"
      },
      {
        "default": "reference to new instance",
        "help": "",
        "name": "layout",
        "type": "reference",
        "widget": "Layout"
      },
      {
        "allow_none": true,
        "default": null,
        "help": "Is widget tabbable?",
        "name": "tabbable",
        "type": "bool"
      },
      {
        "allow_none": true,
        "default": null,
        "help": "A tooltip caption.",
        "name": "tooltip",
        "type": "string"
      }
    ],
    "model": {
      "module": "@jupyter-widgets/controls",
      "name": "VBoxModel",
      "version": "2.0.0"
    },
    "view": {
      "module": "@jupyter-widgets/controls",
      "name": "VBoxView",
      "version": "2.0.0"
    }
  },
  {
    "attributes": [
      {
        "default": [],
        "help": "CSS classes applied to widget DOM element",
        "items": {
          "type": "string"
        },
        "name": "_dom_classes",
        "type": "array"
      },
      {
        "default": "@jupyter-widgets/controls",
        "help": "",
        "name": "_model_module",
        "type": "string"
      },
      {
        "default": "2.0.0",
        "help": "",
        "name": "_model_module_version",
        "type": "string"
      },
      {
        "default": "ValidModel",
        "help": "",
        "name": "_model_name",
        "type": "string"
      },
      {
        "default": "@jupyter-widgets/controls",
        "help": "",
        "name": "_view_module",
        "type": "string"
      },
      {
        "default": "2.0.0",
        "help": "",
        "name": "_view_module_version",
        "type": "string"
      },
      {
        "default": "ValidView",
        "help": "",
        "name": "_view_name",
        "type": "string"
      },
      {
        "default": "",
        "help": "Description of the control.",
        "name": "description",
        "type": "string"
      },
      {
        "default": false,
        "help": "Accept HTML in the description.",
        "name": "description_allow_html",
        "type": "bool"
      },
      {
        "default": false,
        "help": "Enable or disable user changes.",
        "name": "disabled",
        "type": "bool"
      },
      {
        "default": "reference to new instance",
        "help": "",
        "name": "layout",
        "type": "reference",
        "widget": "Layout"
      },
      {
        "default": "Invalid",
        "help": "Message displayed when the value is False",
        "name": "readout",
        "type": "string"
      },
      {
        "default": "reference to new instance",
        "help": "Styling customizations",
        "name": "style",
        "type": "reference",
        "widget": "DescriptionStyle"
      },
      {
        "allow_none": true,
        "default": null,
        "help": "Is widget tabbable?",
        "name": "tabbable",
        "type": "bool"
      },
      {
        "allow_none": true,
        "default": null,
        "help": "A tooltip caption.",
        "name": "tooltip",
        "type": "string"
      },
      {
        "default": false,
        "help": "Bool value",
        "name": "value",
        "type": "bool"
      }
    ],
    "model": {
      "module": "@jupyter-widgets/controls",
      "name": "ValidModel",
      "version": "2.0.0"
    },
    "view": {
      "module": "@jupyter-widgets/controls",
      "name": "ValidView",
      "version": "2.0.0"
    }
  },
  {
    "attributes": [
      {
        "default": [],
        "help": "CSS classes applied to widget DOM element",
        "items": {
          "type": "string"
        },
        "name": "_dom_classes",
        "type": "array"
      },
      {
        "default": "@jupyter-widgets/controls",
        "help": "",
        "name": "_model_module",
        "type": "string"
      },
      {
        "default": "2.0.0",
        "help": "",
        "name": "_model_module_version",
        "type": "string"
      },
      {
        "default": "VideoModel",
        "help": "",
        "name": "_model_name",
        "type": "string"
      },
      {
        "default": "@jupyter-widgets/controls",
        "help": "",
        "name": "_view_module",
        "type": "string"
      },
      {
        "default": "2.0.0",
        "help": "",
        "name": "_view_module_version",
        "type": "string"
      },
      {
        "default": "VideoView",
        "help": "",
        "name": "_view_name",
        "type": "string"
      },
      {
        "default": true,
        "help": "When true, the video starts when it's displayed",
        "name": "autoplay",
        "type": "bool"
      },
      {
        "default": true,
        "help": "Specifies that video controls should be displayed (such as a play/pause button etc)",
        "name": "controls",
        "type": "bool"
      },
      {
        "default": "mp4",
        "help": "The format of the video.",
        "name": "format",
        "type": "string"
      },
      {
        "default": "",
        "help": "Height of the video in pixels.",
        "name": "height",
        "type": "string"
      },
      {
        "default": "reference to new instance",
        "help": "",
        "name": "layout",
        "type": "reference",
        "widget": "Layout"
      },
      {
        "default": true,
        "help": "When true, the video will start from the beginning after finishing",
        "name": "loop",
        "type": "bool"
      },
      {
        "allow_none": true,
        "default": null,
        "help": "Is widget tabbable?",
        "name": "tabbable",
        "type": "bool"
      },
      {
        "allow_none": true,
        "default": null,
        "help": "A tooltip caption.",
        "name": "tooltip",
        "type": "string"
      },
      {
        "default": "b''",
        "help": "The media data as a memory view of bytes.",
        "name": "value",
        "type": "bytes"
      },
      {
        "default": "",
        "help": "Width of the video in pixels.",
        "name": "width",
        "type": "string"
      }
    ],
    "model": {
      "module": "@jupyter-widgets/controls",
      "name": "VideoModel",
      "version": "2.0.0"
    },
    "view": {
      "module": "@jupyter-widgets/controls",
      "name": "VideoView",
      "version": "2.0.0"
    }
  },
  {
    "attributes": [
      {
        "default": [],
        "help": "CSS classes applied to widget DOM element",
        "items": {
          "type": "string"
        },
        "name": "_dom_classes",
        "type": "array"
      },
      {
        "default": "@jupyter-widgets/output",
        "help": "",
        "name": "_model_module",
        "type": "string"
      },
      {
        "default": "1.0.0",
        "help": "",
        "name": "_model_module_version",
        "type": "string"
      },
      {
        "default": "OutputModel",
        "help": "",
        "name": "_model_name",
        "type": "string"
      },
      {
        "default": "@jupyter-widgets/output",
        "help": "",
        "name": "_view_module",
        "type": "string"
      },
      {
        "default": "1.0.0",
        "help": "",
        "name": "_view_module_version",
        "type": "string"
      },
      {
        "default": "OutputView",
        "help": "",
        "name": "_view_name",
        "type": "string"
      },
      {
        "default": "reference to new instance",
        "help": "",
        "name": "layout",
        "type": "reference",
        "widget": "Layout"
      },
      {
        "default": "",
        "help": "Parent message id of messages to capture",
        "name": "msg_id",
        "type": "string"
      },
      {
        "default": [],
        "help": "The output messages synced from the frontend.",
        "items": {
          "type": "object"
        },
        "name": "outputs",
        "type": "array"
      },
      {
        "allow_none": true,
        "default": null,
        "help": "Is widget tabbable?",
        "name": "tabbable",
        "type": "bool"
      },
      {
        "allow_none": true,
        "default": null,
        "help": "A tooltip caption.",
        "name": "tooltip",
        "type": "string"
      }
    ],
    "model": {
      "module": "@jupyter-widgets/output",
      "name": "OutputModel",
      "version": "1.0.0"
    },
    "view": {
      "module": "@jupyter-widgets/output",
      "name": "OutputView",
      "version": "1.0.0"
    }
  }
]<|MERGE_RESOLUTION|>--- conflicted
+++ resolved
@@ -310,13 +310,7 @@
       {
         "allow_none": true,
         "default": null,
-        "enum": [
-          "contain",
-          "cover",
-          "fill",
-          "scale-down",
-          "none"
-        ],
+        "enum": ["contain", "cover", "fill", "scale-down", "none"],
         "help": "The object-fit CSS attribute.",
         "name": "object_fit",
         "type": "string"
@@ -366,13 +360,7 @@
       {
         "allow_none": true,
         "default": null,
-        "enum": [
-          "visible",
-          "hidden",
-          "inherit",
-          "initial",
-          "unset"
-        ],
+        "enum": ["visible", "hidden", "inherit", "initial", "unset"],
         "help": "The visibility CSS attribute.",
         "name": "visibility",
         "type": "string"
@@ -445,13 +433,7 @@
       },
       {
         "default": "",
-        "enum": [
-          "success",
-          "info",
-          "warning",
-          "danger",
-          ""
-        ],
+        "enum": ["success", "info", "warning", "danger", ""],
         "help": "Use a predefined styling for the box.",
         "name": "box_style",
         "type": "string"
@@ -945,13 +927,7 @@
       },
       {
         "default": "",
-        "enum": [
-          "success",
-          "info",
-          "warning",
-          "danger",
-          ""
-        ],
+        "enum": ["success", "info", "warning", "danger", ""],
         "help": "Use a predefined styling for the box.",
         "name": "box_style",
         "type": "string"
@@ -1048,14 +1024,7 @@
       },
       {
         "default": "",
-        "enum": [
-          "primary",
-          "success",
-          "info",
-          "warning",
-          "danger",
-          ""
-        ],
+        "enum": ["primary", "success", "info", "warning", "danger", ""],
         "help": "Use a predefined styling for the button.",
         "name": "button_style",
         "type": "string"
@@ -1481,15 +1450,12 @@
         "type": "string"
       },
       {
-<<<<<<< HEAD
         "default": false,
         "help": "Accept HTML in the description.",
         "name": "description_allow_html",
         "type": "bool"
       },
       {
-=======
->>>>>>> b57b898c
         "default": "reference to new instance",
         "help": "",
         "name": "layout",
@@ -2158,18 +2124,13 @@
         "default": 1,
         "help": "The date step to use for the picker, in days, or \"any\".",
         "name": "step",
-        "type": [
-          "int",
-          "string"
-        ],
+        "type": ["int", "string"],
         "union_attributes": [
           {
             "type": "int"
           },
           {
-            "enum": [
-              "any"
-            ],
+            "enum": ["any"],
             "type": "string"
           }
         ]
@@ -2629,14 +2590,7 @@
       },
       {
         "default": "",
-        "enum": [
-          "primary",
-          "success",
-          "info",
-          "warning",
-          "danger",
-          ""
-        ],
+        "enum": ["primary", "success", "info", "warning", "danger", ""],
         "help": "Use a predefined styling for the button.",
         "name": "button_style",
         "type": "string"
@@ -2824,10 +2778,7 @@
       },
       {
         "default": "horizontal",
-        "enum": [
-          "horizontal",
-          "vertical"
-        ],
+        "enum": ["horizontal", "vertical"],
         "help": "Vertical or horizontal.",
         "name": "orientation",
         "type": "string"
@@ -2940,13 +2891,7 @@
       {
         "allow_none": true,
         "default": "",
-        "enum": [
-          "success",
-          "info",
-          "warning",
-          "danger",
-          ""
-        ],
+        "enum": ["success", "info", "warning", "danger", ""],
         "help": "Use a predefined styling for the progess bar.",
         "name": "bar_style",
         "type": "string"
@@ -2984,10 +2929,7 @@
       },
       {
         "default": "horizontal",
-        "enum": [
-          "horizontal",
-          "vertical"
-        ],
+        "enum": ["horizontal", "vertical"],
         "help": "Vertical or horizontal.",
         "name": "orientation",
         "type": "string"
@@ -3123,10 +3065,7 @@
       },
       {
         "default": "horizontal",
-        "enum": [
-          "horizontal",
-          "vertical"
-        ],
+        "enum": ["horizontal", "vertical"],
         "help": "Vertical or horizontal.",
         "name": "orientation",
         "type": "string"
@@ -3172,10 +3111,7 @@
         "type": "string"
       },
       {
-        "default": [
-          0.0,
-          1.0
-        ],
+        "default": [0.0, 1.0],
         "help": "Tuple of (lower, upper) bounds",
         "name": "value",
         "type": "array"
@@ -3284,10 +3220,7 @@
       },
       {
         "default": "horizontal",
-        "enum": [
-          "horizontal",
-          "vertical"
-        ],
+        "enum": ["horizontal", "vertical"],
         "help": "Vertical or horizontal.",
         "name": "orientation",
         "type": "string"
@@ -3499,8 +3432,6 @@
       },
       {
         "default": "FloatsInputModel",
-<<<<<<< HEAD
-=======
         "help": "",
         "name": "_model_name",
         "type": "string"
@@ -3584,14 +3515,7 @@
       },
       {
         "default": "",
-        "enum": [
-          "primary",
-          "success",
-          "info",
-          "warning",
-          "danger",
-          ""
-        ],
+        "enum": ["primary", "success", "info", "warning", "danger", ""],
         "help": "Use a predefined styling for the tags.",
         "name": "tag_style",
         "type": "string"
@@ -3646,7 +3570,6 @@
       },
       {
         "default": "GridBoxModel",
->>>>>>> b57b898c
         "help": "",
         "name": "_model_name",
         "type": "string"
@@ -3671,13 +3594,7 @@
       },
       {
         "default": "",
-        "enum": [
-          "success",
-          "info",
-          "warning",
-          "danger",
-          ""
-        ],
+        "enum": ["success", "info", "warning", "danger", ""],
         "help": "Use a predefined styling for the box.",
         "name": "box_style",
         "type": "string"
@@ -3822,13 +3739,7 @@
       },
       {
         "default": "",
-        "enum": [
-          "success",
-          "info",
-          "warning",
-          "danger",
-          ""
-        ],
+        "enum": ["success", "info", "warning", "danger", ""],
         "help": "Use a predefined styling for the box.",
         "name": "box_style",
         "type": "string"
@@ -4251,13 +4162,7 @@
       },
       {
         "default": "",
-        "enum": [
-          "success",
-          "info",
-          "warning",
-          "danger",
-          ""
-        ],
+        "enum": ["success", "info", "warning", "danger", ""],
         "help": "Use a predefined styling for the progess bar.",
         "name": "bar_style",
         "type": "string"
@@ -4295,10 +4200,7 @@
       },
       {
         "default": "horizontal",
-        "enum": [
-          "horizontal",
-          "vertical"
-        ],
+        "enum": ["horizontal", "vertical"],
         "help": "Vertical or horizontal.",
         "name": "orientation",
         "type": "string"
@@ -4434,10 +4336,7 @@
       },
       {
         "default": "horizontal",
-        "enum": [
-          "horizontal",
-          "vertical"
-        ],
+        "enum": ["horizontal", "vertical"],
         "help": "Vertical or horizontal.",
         "name": "orientation",
         "type": "string"
@@ -4482,10 +4381,7 @@
         "type": "string"
       },
       {
-        "default": [
-          0,
-          1
-        ],
+        "default": [0, 1],
         "help": "Tuple of (lower, upper) bounds",
         "name": "value",
         "type": "array"
@@ -4594,10 +4490,7 @@
       },
       {
         "default": "horizontal",
-        "enum": [
-          "horizontal",
-          "vertical"
-        ],
+        "enum": ["horizontal", "vertical"],
         "help": "Vertical or horizontal.",
         "name": "orientation",
         "type": "string"
@@ -4807,8 +4700,6 @@
       },
       {
         "default": "IntsInputModel",
-<<<<<<< HEAD
-=======
         "help": "",
         "name": "_model_name",
         "type": "string"
@@ -4892,14 +4783,7 @@
       },
       {
         "default": "",
-        "enum": [
-          "primary",
-          "success",
-          "info",
-          "warning",
-          "danger",
-          ""
-        ],
+        "enum": ["primary", "success", "info", "warning", "danger", ""],
         "help": "Use a predefined styling for the tags.",
         "name": "tag_style",
         "type": "string"
@@ -4954,7 +4838,6 @@
       },
       {
         "default": "LabelModel",
->>>>>>> b57b898c
         "help": "",
         "name": "_model_name",
         "type": "string"
@@ -6165,10 +6048,7 @@
         "type": "bool"
       },
       {
-        "default": [
-          0,
-          0
-        ],
+        "default": [0, 0],
         "help": "Min and max selected indices",
         "name": "index",
         "type": "array"
@@ -6182,10 +6062,7 @@
       },
       {
         "default": "horizontal",
-        "enum": [
-          "horizontal",
-          "vertical"
-        ],
+        "enum": ["horizontal", "vertical"],
         "help": "Vertical or horizontal.",
         "name": "orientation",
         "type": "string"
@@ -6324,10 +6201,7 @@
       },
       {
         "default": "horizontal",
-        "enum": [
-          "horizontal",
-          "vertical"
-        ],
+        "enum": ["horizontal", "vertical"],
         "help": "Vertical or horizontal.",
         "name": "orientation",
         "type": "string"
@@ -6483,13 +6357,7 @@
       },
       {
         "default": "",
-        "enum": [
-          "success",
-          "info",
-          "warning",
-          "danger",
-          ""
-        ],
+        "enum": ["success", "info", "warning", "danger", ""],
         "help": "Use a predefined styling for the box.",
         "name": "box_style",
         "type": "string"
@@ -6602,13 +6470,7 @@
       },
       {
         "default": "",
-        "enum": [
-          "success",
-          "info",
-          "warning",
-          "danger",
-          ""
-        ],
+        "enum": ["success", "info", "warning", "danger", ""],
         "help": "Use a predefined styling for the box.",
         "name": "box_style",
         "type": "string"
@@ -6738,15 +6600,12 @@
         "type": "string"
       },
       {
-<<<<<<< HEAD
         "default": false,
         "help": "Accept HTML in the description.",
         "name": "description_allow_html",
         "type": "bool"
       },
       {
-=======
->>>>>>> b57b898c
         "default": "reference to new instance",
         "help": "",
         "name": "layout",
@@ -6769,18 +6628,7 @@
       },
       {
         "default": "",
-<<<<<<< HEAD
         "enum": ["primary", "success", "info", "warning", "danger", ""],
-=======
-        "enum": [
-          "primary",
-          "success",
-          "info",
-          "warning",
-          "danger",
-          ""
-        ],
->>>>>>> b57b898c
         "help": "Use a predefined styling for the tags.",
         "name": "tag_style",
         "type": "string"
@@ -7147,18 +6995,13 @@
         "default": 60,
         "help": "The time step to use for the picker, in seconds, or \"any\".",
         "name": "step",
-        "type": [
-          "float",
-          "string"
-        ],
+        "type": ["float", "string"],
         "union_attributes": [
           {
             "type": "float"
           },
           {
-            "enum": [
-              "any"
-            ],
+            "enum": ["any"],
             "type": "string"
           }
         ]
@@ -7252,14 +7095,7 @@
       },
       {
         "default": "",
-        "enum": [
-          "primary",
-          "success",
-          "info",
-          "warning",
-          "danger",
-          ""
-        ],
+        "enum": ["primary", "success", "info", "warning", "danger", ""],
         "help": "Use a predefined styling for the button.",
         "name": "button_style",
         "type": "string"
@@ -7393,14 +7229,7 @@
       {
         "allow_none": true,
         "default": "",
-        "enum": [
-          "primary",
-          "success",
-          "info",
-          "warning",
-          "danger",
-          ""
-        ],
+        "enum": ["primary", "success", "info", "warning", "danger", ""],
         "help": "Use a predefined styling for the buttons.",
         "name": "button_style",
         "type": "string"
@@ -7605,13 +7434,7 @@
       },
       {
         "default": "",
-        "enum": [
-          "success",
-          "info",
-          "warning",
-          "danger",
-          ""
-        ],
+        "enum": ["success", "info", "warning", "danger", ""],
         "help": "Use a predefined styling for the box.",
         "name": "box_style",
         "type": "string"
