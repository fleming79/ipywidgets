
import { expect } from 'chai';

import { RenderedText } from '@jupyterlab/rendermime';
import { IRenderMime } from '@jupyterlab/rendermime-interfaces';

import { HTMLManager } from '../../lib/';

import * as base from '@jupyter-widgets/base';

const newWidget = async (modelState: any): Promise<HTMLElement> => {
    const widgetTag = document.createElement('div');
    widgetTag.className = 'widget-subarea';
    document.body.appendChild(widgetTag);
    const manager = new HTMLManager();
    const modelId = 'u-u-i-d';
    const modelCreate: base.IModelOptions = {
        model_name: 'OutputModel',
        model_id: modelId,
        model_module: '@jupyter-widgets/output',
        model_module_version: '*'
    };
    const model = await manager.new_model(modelCreate, modelState);
    await manager.display_model(
        null, model, { el: widgetTag }
    );
    return widgetTag;
};


describe('Output widget', function() {
    it('renders text output', async () => {
<<<<<<< HEAD
        let elt: HTMLElement;
        const textValue = 'this-is-a-test\n';
=======
        const textValue = 'this-is-a-test\n'
>>>>>>> 1cdcb812
        const modelState = {
            _view_module: '@jupyter-widgets/output',
            outputs: [
                {
                    'output_type': 'stream',
                    'name': 'stdout',
                    'text': textValue
                }
            ],
        };

<<<<<<< HEAD
        elt = await newWidget(modelState);
        expect(elt.textContent).to.equal(textValue);
    });
=======
        const elt = await newWidget(modelState)
        expect(elt.textContent).to.equal(textValue)
    })
>>>>>>> 1cdcb812


    it('renders data output', async function() {
        // Pandas dataframe
        const modelState = {
            _view_module: '@jupyter-widgets/output',
            outputs: [
                {
                    'output_type': 'display_data',
                    'data': {
                        'text/plain': '   a  b\n0  1  4\n1  2  5\n2  3  6',
                        'text/html': '<div>\n<table border="1" class="dataframe">\n  <thead>\n    <tr style="text-align: right;">\n      <th></th>\n      <th>a</th>\n      <th>b</th>\n    </tr>\n  </thead>\n  <tbody>\n    <tr>\n      <th>0</th>\n      <td>1</td>\n      <td>4</td>\n    </tr>\n    <tr>\n      <th>1</th>\n      <td>2</td>\n      <td>5</td>\n    </tr>\n    <tr>\n      <th>2</th>\n      <td>3</td>\n      <td>6</td>\n    </tr>\n  </tbody>\n</table>\n</div>'
                    },
                    'metadata': {}
                }
            ],
        };

<<<<<<< HEAD
        let elt = await newWidget(modelState);
=======
        const elt = await newWidget(modelState)
>>>>>>> 1cdcb812
        expect(elt.querySelectorAll('table').length).to.equal(1);
    });


    it('renders widgets', async function() {
        const modelState = {
            _view_module: '@jupyter-widgets/output',
            outputs: [
                {
                    'output_type': 'display_data',
                    'data': {
                        'application/vnd.jupyter.widget-view+json': {
                            'model_id': 'adffc4580a0944f6929c381463b0059b',
                            'version_minor': 0,
                            'version_major': 2
                        },
                        'text/plain': 'A Jupyter Widget'
                    },
                    'metadata': {}
                }
            ]
        };

        const elt = document.createElement('div');
        elt.className = 'widget-subarea';
        document.body.appendChild(elt);
        const manager = new HTMLManager();

        // We need to seed the manager with the state of the widgets
        const managerState = {
            'adffc4580a0944f6929c381463b0059b': {
                'model_name': 'IntSliderModel',
                'model_module': '@jupyter-widgets/controls',
                'model_module_version': '1.0.0',
                'state': {
                    'style': 'IPY_MODEL_3b8780f457254737a83be48bc32b0613',
                    '_view_module': '@jupyter-widgets/controls',
                    'layout': 'IPY_MODEL_33cb011834fd4c9d9af512e5e98c9904',
                    'value': 45,
                    '_model_module': '@jupyter-widgets/controls'
                }
            },
            '3b8780f457254737a83be48bc32b0613': {
                'model_name': 'SliderStyleModel',
                'model_module': '@jupyter-widgets/controls',
                'model_module_version': '1.0.0',
                'state': {
                    'description_width': '',
                    '_model_module': '@jupyter-widgets/controls'
                }
            },
            '33cb011834fd4c9d9af512e5e98c9904': {
                'model_name': 'LayoutModel',
                'model_module': '@jupyter-widgets/base',
                'model_module_version': '1.0.0',
                'state': {}
            },
        };
        await manager.set_state({
            state: managerState,
            version_major: 2,
            version_minor: 0
        });
        const modelId = 'u-u-i-d';
        const modelCreate: base.IModelOptions = {
            model_name: 'OutputModel',
            model_id: modelId,
            model_module: '@jupyter-widgets/output',
            model_module_version: '*'
        };
        const model = await manager.new_model(modelCreate, modelState);
        await manager.display_model(
            null, model, { el: elt }
        );
        // Pause one more time to give the asynchronous output renderer time
        // to render the widgets.
        await Promise.resolve();

        expect(elt.querySelectorAll('.slider').length).to.equal(1);

    });

    it('renders custom mimetypes', async function() {

        const t = 'hello';

        // Text renderer that always renders 'something different'
        class MockTextRenderer extends RenderedText {
            /**
             * Render a mime model.
             *
             * @param model - The mime model to render.
             *
             * @returns A promise which resolves when rendering is complete.
             */
            render(model: IRenderMime.IMimeModel): Promise<void> {
                expect(model.data['text/plain']).to.equal(t);
                this.node.textContent = 'something different';
                return Promise.resolve();
            }
        }

        const widgetTag = document.createElement('div');
        widgetTag.className = 'widget-subarea';
        document.body.appendChild(widgetTag);
        const manager = new HTMLManager();

        manager.renderMime.addFactory({
            safe: true,
            mimeTypes: ['text/plain'],
            createRenderer: options => new MockTextRenderer(options)
        }, 0);

        const modelId = 'u-u-i-d';
        const modelCreate: base.IModelOptions = {
            model_name: 'OutputModel',
            model_id: modelId,
            model_module: '@jupyter-widgets/output',
            model_module_version: '*'
        };

        const modelState = {
            _view_module: '@jupyter-widgets/output',
            outputs: [
                {
                    output_type: 'display_data',
                    data: {
                        'text/plain': t,
                    },
                    metadata: {}
                }
            ]
        };
        const model = await manager.new_model(modelCreate, modelState);
        await manager.display_model(
            null, model, { el: widgetTag }
        );
        expect(widgetTag.innerText).to.equal('something different');
    });
});<|MERGE_RESOLUTION|>--- conflicted
+++ resolved
@@ -30,12 +30,7 @@
 
 describe('Output widget', function() {
     it('renders text output', async () => {
-<<<<<<< HEAD
-        let elt: HTMLElement;
         const textValue = 'this-is-a-test\n';
-=======
-        const textValue = 'this-is-a-test\n'
->>>>>>> 1cdcb812
         const modelState = {
             _view_module: '@jupyter-widgets/output',
             outputs: [
@@ -47,15 +42,9 @@
             ],
         };
 
-<<<<<<< HEAD
-        elt = await newWidget(modelState);
+        const elt = await newWidget(modelState);
         expect(elt.textContent).to.equal(textValue);
     });
-=======
-        const elt = await newWidget(modelState)
-        expect(elt.textContent).to.equal(textValue)
-    })
->>>>>>> 1cdcb812
 
 
     it('renders data output', async function() {
@@ -74,11 +63,7 @@
             ],
         };
 
-<<<<<<< HEAD
-        let elt = await newWidget(modelState);
-=======
-        const elt = await newWidget(modelState)
->>>>>>> 1cdcb812
+        const elt = await newWidget(modelState);
         expect(elt.querySelectorAll('table').length).to.equal(1);
     });
 
