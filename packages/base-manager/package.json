--- conflicted
+++ resolved
@@ -43,14 +43,9 @@
     "@types/chai": "^4.1.7",
     "@types/chai-as-promised": "^7.1.0",
     "@types/expect.js": "^0.3.29",
-<<<<<<< HEAD
-    "@types/mocha": "^5.2.7",
+    "@types/mocha": "^8.2.2",
     "@types/sanitize-html": "^1.20",
-    "@types/sinon": "^7.0.13",
-=======
-    "@types/mocha": "^8.2.2",
     "@types/sinon": "^10.0.2",
->>>>>>> b57b898c
     "@types/sinon-chai": "^3.2.2",
     "chai": "^4.0.0",
     "chai-as-promised": "^7.0.0",
