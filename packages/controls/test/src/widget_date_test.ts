import {
    DummyManager
} from './dummy-manager';

import {
    expect
} from 'chai';

import * as sinon from 'sinon';

import * as widgets from '../../lib';

function getDatepicker(parent: Element): HTMLInputElement {
    const elem = parent.querySelector('input[type="date"]');
    return <HTMLInputElement>elem;
}

describe('DatePickerView', function() {
    beforeEach(async function() {
        this.manager = new DummyManager();
        const modelId = 'u-u-i-d';
        this.model = await this.manager.new_model({
            model_name: 'DatePickerModel',
            model_module: '@jupyter-widgets/controls',
            model_module_version: '1.0.0',
            model_id: modelId,
        }, { description: 'test-date-model'} );
    });

    it('construction', function() {
        const options = { model: this.model };
        const view = new widgets.DatePickerView(options);
        expect(view).to.not.be.undefined;
    });

    it('initial date value', function() {
        const testDate = new Date('2017-02-25');
        this.model.set('value', testDate);
        const options = { model: this.model };
        const view = new widgets.DatePickerView(options);
        view.render();
        expect(getDatepicker(view.el).valueAsDate.getTime())
            .to.equal(testDate.getTime());
    });

    it('no initial value', function() {
        this.model.set('value', null);
        const options = { model: this.model };
        const view = new widgets.DatePickerView(options);
        view.render();
        expect(getDatepicker(view.el).valueAsDate).to.be.a('null');
    });

    it('set the model date', function() {
        this.model.set('value', null);
        const options = { model: this.model };
        const view = new widgets.DatePickerView(options);
        view.render();

        // Simulate setting the date in the datepicker
        const testDate = new Date('2015-02-22');
        const datepicker = getDatepicker(view.el);
        datepicker.valueAsDate = testDate;
        datepicker.dispatchEvent(new Event('change', {'bubbles':true}));

        expect(this.model.get('value').getTime())
            .to.equal(testDate.getTime());
    });

    it('update when the model changes', function() {
        this.model.set('value', null);
        const options = { model: this.model };
        const view = new widgets.DatePickerView(options);
        view.render();

        const testDate = new Date('2015-02-22');
        this.model.set('value', testDate);
        const datepicker = getDatepicker(view.el);
        expect(datepicker.valueAsDate.getTime())
            .to.equal(testDate.getTime());
    });

});

describe('serialize_date', function() {
    it('null date', function() {
        expect(widgets.serialize_date(null)).to.be.a('null');
    });

    it('UTC date', function() {
        const date = new Date('Sat May 13 2017 00:00:00 UTC');
        const expectedSerialization = {
            year: 2017,
            month: 4,
            date: 13
        };
        expect(widgets.serialize_date(date))
            .to.deep.equal(expectedSerialization);
    });

    it('date in other locale as UTC', function() {
        const date = new Date('Sat May 13 2017 00:00:00 GMT+0100 (BST)');
        const expectedSerialization = {
            year: 2017,
            month: 4,
            date: 12 // still on 12th May in UTC
        };
        expect(widgets.serialize_date(date))
            .to.deep.equal(expectedSerialization);
    });

    it('date before 100AD', function() {
<<<<<<< HEAD
        const date = new Date('0005-04-28')
=======
        const date = new Date("0005-04-28");
>>>>>>> 589c4b5b
        const expectedSerialization = {
            year: 5,
            month: 3,
            date: 28
        };
        expect(widgets.serialize_date(date))
            .to.deep.equal(expectedSerialization);
    });
});

describe('deserialize_date', function() {
    it('null date', function() {
        expect(widgets.deserialize_date(null)).to.be.a('null');
    });

    it('valid date', function() {
        const serialized = {
            year: 2017,
            month: 4,
            date: 12
        };
        const expectedDate = new Date('2017-05-12');
        expect(widgets.deserialize_date(serialized).getTime())
            .to.equal(expectedDate.getTime());
    });
});<|MERGE_RESOLUTION|>--- conflicted
+++ resolved
@@ -110,11 +110,7 @@
     });
 
     it('date before 100AD', function() {
-<<<<<<< HEAD
-        const date = new Date('0005-04-28')
-=======
-        const date = new Date("0005-04-28");
->>>>>>> 589c4b5b
+        const date = new Date('0005-04-28');
         const expectedSerialization = {
             year: 5,
             month: 3,
