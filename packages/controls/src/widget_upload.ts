--- conflicted
+++ resolved
@@ -28,11 +28,7 @@
 
     static serializers = {
         ...CoreDOMWidgetModel.serializers,
-<<<<<<< HEAD
-        data: { serialize: (buffers: any[]) => { return [...buffers]; } },
-=======
-        data: { serialize: (buffers: any): any[] => { return [...buffers]; } },
->>>>>>> 1cdcb812
+        data: { serialize: (buffers: any[]): any[] => { return [...buffers]; } },
     };
 }
 
@@ -132,13 +128,8 @@
         this.el.disabled = this.model.get('disabled');
         this.el.setAttribute('title', this.model.get('tooltip'));
 
-<<<<<<< HEAD
-        let description = `${this.model.get('description')} (${this.model.get('_counter')})`;
-        let icon = this.model.get('icon');
-=======
-        const description = `${this.model.get('description')} (${this.model.get('_counter')})`
+        const description = `${this.model.get('description')} (${this.model.get('_counter')})`;
         const icon = this.model.get('icon');
->>>>>>> 1cdcb812
         if (description.length || icon.length) {
             this.el.textContent = '';
             if (icon.length) {
