// Copyright (c) Jupyter Development Team.
// Distributed under the terms of the Modified BSD License.

import {
    CoreDescriptionModel
} from './widget_core';

import {
    DescriptionView, DescriptionStyleModel
} from './widget_description';

import {
    DOMWidgetView, WidgetView
} from '@jupyter-widgets/base';

import {
    uuid
} from './utils';

import {
    format
} from 'd3-format';

import * as _ from 'underscore';
import $ from 'jquery';
import 'jquery-ui/ui/widgets/slider';


export
class IntModel extends CoreDescriptionModel {
    defaults(): Backbone.ObjectHash {
        return _.extend(super.defaults(), {
            _model_name: 'IntModel',
            value: 0,
        });
    }
}

export
class BoundedIntModel extends IntModel {
    defaults(): Backbone.ObjectHash {
        return _.extend(super.defaults(), {
            _model_name: 'BoundedIntModel',
            max: 100,
            min: 0
        });
    }
}

export
class SliderStyleModel extends DescriptionStyleModel {
    defaults(): Backbone.ObjectHash {
        return {...super.defaults(),
            _model_name: 'SliderStyleModel',
        };
    }

    public static styleProperties = {
        ...DescriptionStyleModel.styleProperties,
        handle_color: {
            selector: '.ui-slider-handle',
            attribute: 'background-color',
            default: null as any
        }
    };
}

export
class IntSliderModel extends BoundedIntModel {
    defaults(): Backbone.ObjectHash {
        return _.extend(super.defaults(), {
            _model_name: 'IntSliderModel',
            _view_name: 'IntSliderView',
            step: 1,
            orientation: 'horizontal',
            readout: true,
            readout_format: 'd',
            continuous_update: true,
            style: null,
            disabled: false,
        });
    }
    initialize(attributes: Backbone.ObjectHash, options: { model_id: string; comm: any; widget_manager: any; }): void {
        super.initialize(attributes, options);
        this.on('change:readout_format', this.update_readout_format, this);
        this.update_readout_format();
    }
    update_readout_format(): void {
        this.readout_formatter = format(this.get('readout_format'));
    }
    readout_formatter: any;
}

export
class IntRangeSliderModel extends IntSliderModel {}

export
abstract class BaseIntSliderView extends DescriptionView {
    render(): void {
        super.render();
        this.el.classList.add('jupyter-widgets');
        this.el.classList.add('widget-inline-hbox');
        this.el.classList.add('widget-slider');
        this.el.classList.add('widget-hslider');

        (this.$slider = $('<div />') as any)
            .slider({
                slide: this.handleSliderChange.bind(this),
                stop: this.handleSliderChanged.bind(this)
            })
            .addClass('slider');
        // Put the slider in a container
        this.slider_container = document.createElement('div');
        this.slider_container.classList.add('slider-container');
        this.slider_container.appendChild(this.$slider[0]);
        this.el.appendChild(this.slider_container);
        this.readout = document.createElement('div');
        this.el.appendChild(this.readout);
        this.readout.classList.add('widget-readout');
        this.readout.contentEditable = 'true';
        this.readout.style.display = 'none';

        // Set defaults.
        this.update();
    }

    update(options?: any): void {
        /**
         * Update the contents of this view
         *
         * Called when the model is changed.  The model may have been
         * changed by another view or by a state update from the back-end.
         */
        if (options === undefined || options.updated_view !== this) {
            // JQuery slider option keys.  These keys happen to have a
            // one-to-one mapping with the corresponding keys of the model.
            const jquery_slider_keys = ['step', 'disabled'];
            this.$slider.slider({});

            jquery_slider_keys.forEach((key) => {
                const model_value = this.model.get(key);
                if (model_value !== undefined) {
                    this.$slider.slider('option', key, model_value);
                }
            });

            if (this.model.get('disabled')) {
                this.readout.contentEditable = 'false';
            } else {
                this.readout.contentEditable = 'true';
            }

            const max = this.model.get('max');
            const min = this.model.get('min');
            if (min <= max) {
                if (max !== undefined) {
                    this.$slider.slider('option', 'max', max);
                }
                if (min !== undefined) {
                    this.$slider.slider('option', 'min', min);
                }
            }

            // WORKAROUND FOR JQUERY SLIDER BUG.
            // The horizontal position of the slider handle
            // depends on the value of the slider at the time
            // of orientation change.  Before applying the new
            // workaround, we set the value to the minimum to
            // make sure that the horizontal placement of the
            // handle in the vertical slider is always
            // consistent.
            const orientation = this.model.get('orientation');
            this.$slider.slider('option', 'orientation', orientation);

            // Use the right CSS classes for vertical & horizontal sliders
            if (orientation === 'vertical') {
                this.el.classList.remove('widget-hslider');
                this.el.classList.add('widget-vslider');
                this.el.classList.remove('widget-inline-hbox');
                this.el.classList.add('widget-inline-vbox');
            } else {
                this.el.classList.remove('widget-vslider');
                this.el.classList.add('widget-hslider');
                this.el.classList.remove('widget-inline-vbox');
                this.el.classList.add('widget-inline-hbox');
            }

            const readout = this.model.get('readout');
            if (readout) {
                this.readout.style.display = '';
                this.displayed.then(function() {
                    if (this.readout_overflow()) {
                        this.readout.classList.add('overflow');
                    } else {
                        this.readout.classList.remove('overflow');
                    }
                });
            } else {
                this.readout.style.display = 'none';
            }

        }
        return super.update();
    }

    /**
     * Returns true if the readout box content overflows.
     */
    readout_overflow(): boolean {
        return this.readout.scrollWidth > this.readout.clientWidth;
    }

    /**
     * Write value to a string
     */
    abstract valueToString(value: number | number[]): string;

    /**
     * Parse value from a string
     */
    abstract stringToValue(text: string): number | number[] | null;

    events(): {[e: string]: string} {
        return {
            // Dictionary of events and their handlers.
            'slide': 'handleSliderChange',
            'slidestop': 'handleSliderChanged',
            'blur [contentEditable=true]': 'handleTextChange',
            'keydown [contentEditable=true]': 'handleKeyDown'
        };
    }

    handleKeyDown(e: KeyboardEvent): void {
        if (e.keyCode === 13) { /* keyboard keycodes `enter` */
            e.preventDefault();
            this.handleTextChange();
        }
    }

    /**
     * this handles the entry of text into the contentEditable label first, the
     * value is checked if it contains a parseable value then it is clamped
     * within the min-max range of the slider finally, the model is updated if
     * the value is to be changed
     *
     * if any of these conditions are not met, the text is reset
     */
    abstract handleTextChange(): void;

    /**
     * Called when the slider value is changing.
     */
    abstract handleSliderChange(e: any, ui: {value?: number; values?: number[]}): void;

    /**
     * Called when the slider value has changed.
     *
     * Calling model.set will trigger all of the other views of the
     * model to update.
     */
    abstract handleSliderChanged(e: Event, ui: {value?: number; values?: number[]}): void;

    /**
     * Validate the value of the slider before sending it to the back-end
     * and applying it to the other views on the page.
     */
    _validate_slide_value(x: number): number {
        return Math.floor(x);
    }

    $slider: any;
    slider_container: HTMLElement;
    readout: HTMLDivElement;
    model: IntSliderModel;
    _parse_value = parseInt;
}

export
class IntRangeSliderView extends BaseIntSliderView {

    update(options?: any): void {
        super.update(options);
        this.$slider.slider('option', 'range', true);
        // values for the range case are validated python-side in
        // _Bounded{Int,Float}RangeWidget._validate
        const value = this.model.get('value');
        this.$slider.slider('option', 'values', value.slice());
        this.readout.textContent = this.valueToString(value);
        if (this.model.get('value') !== value) {
            this.model.set('value', value, {updated_view: this});
            this.touch();
        }
    }

    /**
     * Write value to a string
     */
    valueToString(value: number[]): string {
        const format = this.model.readout_formatter;
        return value.map(function (v) {
                return format(v);
            }).join(' – ');
    }

    /**
     * Parse value from a string
     */
    stringToValue(text: string | null): number[] | null {
        if (text === null) {
            return null;
        }
        // ranges can be expressed either 'val-val' or 'val:val' (+spaces)
        const match = this._range_regex.exec(text);
        if (match) {
            return [this._parse_value(match[1]), this._parse_value(match[2])];
        } else {
            return null;
        }
    }

    /**
     * this handles the entry of text into the contentEditable label first, the
     * value is checked if it contains a parseable value then it is clamped
     * within the min-max range of the slider finally, the model is updated if
     * the value is to be changed
     *
     * if any of these conditions are not met, the text is reset
     */
    handleTextChange(): void {
        let value = this.stringToValue(this.readout.textContent);
        const vmin = this.model.get('min');
        const vmax = this.model.get('max');
        // reject input where NaN or lower > upper
        if (value === null ||
            isNaN(value[0]) ||
            isNaN(value[1]) ||
            (value[0] > value[1])) {
            this.readout.textContent = this.valueToString(this.model.get('value'));
        } else {
            // clamp to range
            value = [Math.max(Math.min(value[0], vmax), vmin),
                        Math.max(Math.min(value[1], vmax), vmin)];

            if ((value[0] !== this.model.get('value')[0]) ||
                (value[1] !== this.model.get('value')[1])) {
                this.readout.textContent = this.valueToString(value);
                this.model.set('value', value, {updated_view: this});
                this.touch();
            } else {
                this.readout.textContent = this.valueToString(this.model.get('value'));
            }
        }
    }
    /**
     * Called when the slider value is changing.
     */
    handleSliderChange(e: any, ui: { values: number[]}): void {
        const actual_value = ui.values.map(this._validate_slide_value);
        this.readout.textContent = this.valueToString(actual_value);

        // Only persist the value while sliding if the continuous_update
        // trait is set to true.
        if (this.model.get('continuous_update')) {
            this.handleSliderChanged(e, ui);
        }
    }

    /**
     * Called when the slider value has changed.
     *
     * Calling model.set will trigger all of the other views of the
     * model to update.
     */
    handleSliderChanged(e: Event, ui: { values: number[]}): void {
        const actual_value = ui.values.map(this._validate_slide_value);
        this.model.set('value', actual_value, {updated_view: this});
        this.touch();
    }

    // range numbers can be separated by a hyphen, colon, or an en-dash
    _range_regex = /^\s*([+-]?\d+)\s*[-:–]\s*([+-]?\d+)/;

}

export
class IntSliderView extends BaseIntSliderView {

    update(options?: any): void {
        super.update(options);
        const min = this.model.get('min');
        const max = this.model.get('max');
        let value = this.model.get('value');

        if (value > max) {
            value = max;
        } else if (value < min) {
            value = min;
        }
        this.$slider.slider('option', 'value', value);
        this.readout.textContent = this.valueToString(value);
        if (this.model.get('value') !== value) {
            this.model.set('value', value, {updated_view: this});
            this.touch();
        }
    }

    /**
     * Write value to a string
     */
    valueToString(value: number): string {
        const format = this.model.readout_formatter;
        return format(value);
    }

    /**
     * Parse value from a string
     */
    stringToValue(text: string | null): number {
        return text === null ? NaN : this._parse_value(text);
    }

    /**
     * this handles the entry of text into the contentEditable label first, the
     * value is checked if it contains a parseable value then it is clamped
     * within the min-max range of the slider finally, the model is updated if
     * the value is to be changed
     *
     * if any of these conditions are not met, the text is reset
     */
    handleTextChange(): void{
        let value = this.stringToValue(this.readout.textContent);
        const vmin = this.model.get('min');
        const vmax = this.model.get('max');

        if (isNaN(value as number)) {
            this.readout.textContent = this.valueToString(this.model.get('value'));
        } else {
            value = Math.max(Math.min(value as number, vmax), vmin);

            if (value !== this.model.get('value')) {
                this.readout.textContent = this.valueToString(value);
                this.model.set('value', value, {updated_view: this});
                this.touch();
            } else {
                this.readout.textContent = this.valueToString(this.model.get('value'));
            }
        }
    }
    /**
     * Called when the slider value is changing.
     */
    handleSliderChange(e: any, ui: { value: number }): void {
        const actual_value = this._validate_slide_value(ui.value);
        this.readout.textContent = this.valueToString(actual_value);

        // Only persist the value while sliding if the continuous_update
        // trait is set to true.
        if (this.model.get('continuous_update')) {
            this.handleSliderChanged(e, ui);
        }
    }

    /**
     * Called when the slider value has changed.
     *
     * Calling model.set will trigger all of the other views of the
     * model to update.
     */
    handleSliderChanged(e: Event, ui: { value?: any }): void {
        const actual_value = this._validate_slide_value(ui.value);
        this.model.set('value', actual_value, {updated_view: this});
        this.touch();
    }
}


export
class IntTextModel extends IntModel {
    defaults(): Backbone.ObjectHash {
        return _.extend(super.defaults(), {
            _model_name: 'IntTextModel',
            _view_name: 'IntTextView',
            disabled: false,
            continuous_update: false,
        });
    }
}

export
class BoundedIntTextModel extends BoundedIntModel {
    defaults(): Backbone.ObjectHash {
        return _.extend(super.defaults(), {
            _model_name: 'BoundedIntTextModel',
            _view_name: 'IntTextView',
            disabled: false,
            continuous_update: false,
            step: 1,
        });
    }
}

export
class IntTextView extends DescriptionView {
    render(): void {
        super.render();
        this.el.classList.add('jupyter-widgets');
        this.el.classList.add('widget-inline-hbox');
        this.el.classList.add('widget-text');

        this.textbox = document.createElement('input');
        this.textbox.type = 'number';
        this.textbox.required = true;
        this.textbox.id = this.label.htmlFor = uuid();
        this.el.appendChild(this.textbox);

        this.update(); // Set defaults.
    }

    /**
     * Update the contents of this view
     *
     * Called when the model is changed.  The model may have been
     * changed by another view or by a state update from the back-end.
     */
    update(options?: any): void {
        if (options === undefined || options.updated_view !== this) {
            const value: number = this.model.get('value');

            if (this._parse_value(this.textbox.value) !== value) {
                this.textbox.value = value.toString();
            }
            if (this.model.get('min') !== undefined) {
                this.textbox.min = this.model.get('min');
            }
            if (this.model.get('max') !== undefined) {
                this.textbox.max = this.model.get('max');
            }
            if (this.model.get('step') !== undefined
                && this.model.get('step') !== null) {
                this.textbox.step = this.model.get('step');
            } else {
                this.textbox.step = this._default_step;
            }
            this.textbox.disabled = this.model.get('disabled');
        }
        return super.update();
    }

    events(): {[e: string]: string} {
        return {
            'keydown input'  : 'handleKeyDown',
            'keypress input' : 'handleKeypress',
            'keyup input': 'handleKeyUp',
            'input input'  : 'handleChanging',
            'change input' : 'handleChanged'
        };
    }

    /**
     * Handle key down
     *
     * Stop propagation so the event isn't sent to the application.
     */
    handleKeyDown(e: KeyboardEvent): void {
        e.stopPropagation();
    }

    /**
     * Handles key press
     */
    handleKeypress(e: KeyboardEvent): void {
        if (/[e,.\s]/.test(String.fromCharCode(e.keyCode))) {
            e.preventDefault();
        }
    }

    /**
     * Handle key up
     */
    handleKeyUp(e: KeyboardEvent): void {
        if (e.altKey || e.ctrlKey) {
            return;
        }
        const target = e.target as HTMLInputElement;
        /* remove invalid characters */
        let value = target.value;

        value = value.replace(/[e,.\s]/g, '');

        if (value.length >= 1) {
            const subvalue = value.substr(1);
            value = value[0] + subvalue.replace(/[+-]/g, '');
        }

        if (target.value !== value) {
            e.preventDefault();
            target.value = value;
        }
    }

    /**
     * Call the submit handler if continuous update is true and we are not
     * obviously incomplete.
     */
    handleChanging(e: Event): void {
        const target = e.target as HTMLInputElement;

        const trimmed = target.value.trim();
        if (trimmed === '' || (['-', '-.', '.', '+.', '+'].indexOf(trimmed) >= 0)) {
            // incomplete number
            return;
        }

        if (this.model.get('continuous_update')) {
            this.handleChanged(e);
        }
    }

    /**
     * Applies validated input.
     */
    handleChanged(e: Event): void {
        const target = e.target as HTMLInputElement;
        let numericalValue = this._parse_value(target.value);

        // If parse failed, reset value to value stored in model.
        if (isNaN(numericalValue)) {
            target.value = this.model.get('value');
        } else {
            // Handle both the unbounded and bounded case by
            // checking to see if the max/min properties are defined
            let boundedValue = numericalValue;
            if (this.model.get('max') !== undefined) {
                boundedValue = Math.min(this.model.get('max'), boundedValue);
            }
            if (this.model.get('min') !== undefined) {
                boundedValue = Math.max(this.model.get('min'), boundedValue);
            }
            if (boundedValue !== numericalValue) {
                target.value = boundedValue as any;
                numericalValue = boundedValue;
            }

            // Apply the value if it has changed.
            if (numericalValue !== this.model.get('value')) {
                this.model.set('value', numericalValue, {updated_view: this});
                this.touch();
            }
        }
    }

    _parse_value = parseInt;
    _default_step = '1';
    textbox: HTMLInputElement;
}


export
class ProgressStyleModel extends DescriptionStyleModel {
    defaults(): Backbone.ObjectHash {
        return {...super.defaults(),
            _model_name: 'ProgressStyleModel',
        };
    }

    public static styleProperties = {
        ...DescriptionStyleModel.styleProperties,
        bar_color: {
            selector: '.progress-bar',
            attribute: 'background-color',
            default: null as any
        }
    };
}


export
class IntProgressModel extends BoundedIntModel {
    defaults(): Backbone.ObjectHash {
        return _.extend(super.defaults(), {
            _model_name: 'IntProgressModel',
            _view_name: 'ProgressView',
            orientation: 'horizontal',
            bar_style: '',
            style: null
        });
    }
}


export
class ProgressView extends DescriptionView {
    initialize(parameters: WidgetView.IInitializeParameters): void {
        super.initialize(parameters);
        this.listenTo(this.model, 'change:bar_style', this.update_bar_style);
        this.pWidget.addClass('jupyter-widgets');
    }

    render(): void{
        super.render();
        const orientation = this.model.get('orientation');
        const className = orientation === 'horizontal' ?
            'widget-hprogress' : 'widget-vprogress';
        this.el.classList.add(className);

        this.progress = document.createElement('div');
        this.progress.classList.add('progress');
        this.progress.style.position = 'relative';
        this.el.appendChild(this.progress);

        this.bar = document.createElement('div');
        this.bar.classList.add('progress-bar');
        this.bar.style.position = 'absolute';
        this.bar.style.bottom = '0px';
        this.bar.style.left = '0px';
        this.progress.appendChild(this.bar);

        // Set defaults.
        this.update();
        this.set_bar_style();
    }

    /**
     * Update the contents of this view
     *
     * Called when the model is changed.  The model may have been
     * changed by another view or by a state update from the back-end.
     */
    update(): void {
        const value = this.model.get('value');
        const max = this.model.get('max');
        const min = this.model.get('min');
        const orientation = this.model.get('orientation');
        const percent = 100.0 * (value - min) / (max - min);
        if (orientation === 'horizontal') {
            this.el.classList.remove('widget-inline-vbox');
            this.el.classList.remove('widget-vprogress');

            this.el.classList.add('widget-inline-hbox');
            this.el.classList.add('widget-hprogress');

            this.bar.style.width = percent + '%';
            this.bar.style.height = '100%';
        } else {
            this.el.classList.remove('widget-inline-hbox');
            this.el.classList.remove('widget-hprogress');

            this.el.classList.add('widget-inline-vbox');
            this.el.classList.add('widget-vprogress');

            this.bar.style.width = '100%';
            this.bar.style.height = percent + '%';
        }
        return super.update();
    }

    update_bar_style(): void {
        this.update_mapped_classes(ProgressView.class_map, 'bar_style', this.bar);
    }

    set_bar_style(): void {
        this.set_mapped_classes(ProgressView.class_map, 'bar_style', this.bar);
    }

    progress: HTMLDivElement;
    bar: HTMLDivElement;

    static class_map = {
        success: ['progress-bar-success'],
        info: ['progress-bar-info'],
        warning: ['progress-bar-warning'],
        danger: ['progress-bar-danger']
    };
}

export
class PlayModel extends BoundedIntModel {
    defaults(): Backbone.ObjectHash {
        return _.extend(super.defaults(), {
            _model_name: 'PlayModel',
            _view_name: 'PlayView',
            repeat: false,
            playing: false,
            show_repeat: true,
            interval: 100,
            step: 1,
            disabled: false,
        });
    }
    initialize(attributes: any, options: { model_id: string; comm: any; widget_manager: any }): void {
        super.initialize(attributes, options);
    }

    loop(): void {
        if (!this.get('playing')) {
            return;
        }
        const next_value = this.get('value') + this.get('step');
        if (next_value <= this.get('max')) {
            this.set('value', next_value);
            this.schedule_next();
        } else {
            if (this.get('repeat')) {
                this.set('value', this.get('min'));
                this.schedule_next();
            } else {
<<<<<<< HEAD
                if (this.get('_repeat')) {
                    this.set('value', this.get('min'));
                    this.schedule_next();
                } else {
                    this.set('_playing', false);
                }
=======
                this.pause();
>>>>>>> d4dcaf47
            }
        }
        this.save_changes();
    }

    schedule_next(): void {
        this._timerId = window.setTimeout(this.loop.bind(this), this.get('interval'));
    }

    stop(): void {
        this.pause();
        this.set('value', this.get('min'));
        this.save_changes();
    }

    pause(): void {
        window.clearTimeout(this._timerId);
        this._timerId = null;
        this.set('playing', false);
        this.save_changes();
    }

<<<<<<< HEAD
    play(): void {
        this.set('_playing', true);
        if (this.get('value') === this.get('max')) {
            // if the value is at the end, reset if first, and then schedule the next
=======
    animate(): void {
        if (this._timerId !== null) {
            return;
        }
        if (this.get('value') === this.get('max')) {
            // if the value is at the end, reset it first, and then schedule the next
>>>>>>> d4dcaf47
            this.set('value', this.get('min'));
            this.schedule_next();
            this.save_changes();
        } else {
            // otherwise directly start with the next value
            // loop will call save_changes in this case
           this.loop();
        }
        this.save_changes();
    }

    play(): void {
        this.set('playing', !this.get('playing'));
        this.save_changes();
    }

    repeat(): void {
        this.set('repeat', !this.get('repeat'));
        this.save_changes();
    }

    private _timerId: number | null = null;
}

export
class PlayView extends DOMWidgetView {
    render(): void {
        super.render();
        this.el.classList.add('jupyter-widgets');
        this.el.classList.add('widget-inline-hbox');
        this.el.classList.add('widget-play');

        this.playButton = document.createElement('button');
        this.pauseButton = document.createElement('button');
        this.stopButton = document.createElement('button');
        this.repeatButton = document.createElement('button');

        this.playButton.className = 'jupyter-button';
        this.pauseButton.className = 'jupyter-button';
        this.stopButton.className = 'jupyter-button';
        this.repeatButton.className = 'jupyter-button';

        this.el.appendChild(this.playButton);  // Toggle button with playing
        this.el.appendChild(this.pauseButton); // Disable if not playing
        this.el.appendChild(this.stopButton);  // Disable if not playing
        this.el.appendChild(this.repeatButton);  // Always enabled, but may be hidden

        const playIcon = document.createElement('i');
        playIcon.className = 'fa fa-play';
        this.playButton.appendChild(playIcon);
        const pauseIcon = document.createElement('i');
        pauseIcon.className = 'fa fa-pause';
        this.pauseButton.appendChild(pauseIcon);
        const stopIcon = document.createElement('i');
        stopIcon.className = 'fa fa-stop';
        this.stopButton.appendChild(stopIcon);
        const repeatIcon = document.createElement('i');
        repeatIcon.className = 'fa fa-retweet';
        this.repeatButton.appendChild(repeatIcon);

        this.playButton.onclick = this.model.play.bind(this.model);
        this.pauseButton.onclick = this.model.pause.bind(this.model);
        this.stopButton.onclick = this.model.stop.bind(this.model);
        this.repeatButton.onclick = this.model.repeat.bind(this.model);

        this.listenTo(this.model, 'change:playing', this.onPlayingChanged);
        this.listenTo(this.model, 'change:repeat', this.updateRepeat);
        this.listenTo(this.model, 'change:show_repeat', this.updateRepeat);
        this.updatePlaying();
        this.updateRepeat();
        this.update();
    }

    update(): void {
        const disabled = this.model.get('disabled');
        this.playButton.disabled = disabled;
        this.pauseButton.disabled = disabled;
        this.stopButton.disabled = disabled;
        this.repeatButton.disabled = disabled;
        this.updatePlaying();
    }

    onPlayingChanged() {
        this.updatePlaying();
        const previous = this.model.previous('playing');
        const current = this.model.get('playing');
        if (!previous && current) {
            this.model.animate();
        } else {
            this.model.pause();
        }
    }

    updatePlaying(): void {
        const playing = this.model.get('playing');
        const disabled = this.model.get('disabled');
        if (playing) {
            if (!disabled) {
                this.pauseButton.disabled = false;
            }
            this.playButton.classList.add('mod-active');
        } else {
            if (!disabled) {
                this.pauseButton.disabled = true;
            }
            this.playButton.classList.remove('mod-active');
        }
    }

    updateRepeat(): void {
        const repeat = this.model.get('repeat');
        this.repeatButton.style.display = this.model.get('show_repeat') ? this.playButton.style.display : 'none';
        if (repeat) {
            this.repeatButton.classList.add('mod-active');
        } else {
            this.repeatButton.classList.remove('mod-active');
        }
    }

    playButton: HTMLButtonElement;
    pauseButton: HTMLButtonElement;
    stopButton: HTMLButtonElement;
    repeatButton: HTMLButtonElement;
    model: PlayModel;
}<|MERGE_RESOLUTION|>--- conflicted
+++ resolved
@@ -804,16 +804,7 @@
                 this.set('value', this.get('min'));
                 this.schedule_next();
             } else {
-<<<<<<< HEAD
-                if (this.get('_repeat')) {
-                    this.set('value', this.get('min'));
-                    this.schedule_next();
-                } else {
-                    this.set('_playing', false);
-                }
-=======
                 this.pause();
->>>>>>> d4dcaf47
             }
         }
         this.save_changes();
@@ -836,19 +827,12 @@
         this.save_changes();
     }
 
-<<<<<<< HEAD
-    play(): void {
-        this.set('_playing', true);
-        if (this.get('value') === this.get('max')) {
-            // if the value is at the end, reset if first, and then schedule the next
-=======
     animate(): void {
         if (this._timerId !== null) {
             return;
         }
         if (this.get('value') === this.get('max')) {
             // if the value is at the end, reset it first, and then schedule the next
->>>>>>> d4dcaf47
             this.set('value', this.get('min'));
             this.schedule_next();
             this.save_changes();
