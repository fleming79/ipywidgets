--- conflicted
+++ resolved
@@ -6,11 +6,7 @@
 } from './widget_core';
 
 import {
-<<<<<<< HEAD
-    DOMWidgetView, unpack_models, ViewList, JupyterLuminoPanelWidget, reject, WidgetView
-=======
-    DOMWidgetView, unpack_models, ViewList, JupyterLuminoPanelWidget, Dict
->>>>>>> 1cdcb812
+    DOMWidgetView, unpack_models, ViewList, JupyterLuminoPanelWidget, reject, WidgetView, Dict
 } from '@jupyter-widgets/base';
 
 import {
@@ -162,11 +158,7 @@
         });
     }
 
-<<<<<<< HEAD
-    initialize(attributes: Backbone.ObjectHash, options: any) {
-=======
-    initialize(attributes: any, options: any): void {
->>>>>>> 1cdcb812
+    initialize(attributes: Backbone.ObjectHash, options: any): void {
         super.initialize(attributes, options);
         if (navigator.getGamepads === void 0) {
             // Checks if the browser supports the gamepad API
@@ -345,11 +337,7 @@
         this.$el = $(this.pWidget.node);
     }
 
-<<<<<<< HEAD
-    initialize(parameters: WidgetView.InitializeParameters) {
-=======
-    initialize(parameters: any): void {
->>>>>>> 1cdcb812
+    initialize(parameters: WidgetView.InitializeParameters): void {
         super.initialize(parameters);
 
         this.button_views = new ViewList(this.add_button, null, this);
