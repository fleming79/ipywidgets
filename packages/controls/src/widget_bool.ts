// Copyright (c) Jupyter Development Team.
// Distributed under the terms of the Modified BSD License.

import { DOMWidgetView } from '@jupyter-widgets/base';

import { CoreDescriptionModel } from './widget_core';

import { DescriptionStyleModel, DescriptionView } from './widget_description';

import { JUPYTER_CONTROLS_VERSION } from './version';

export class BoolStyleModel extends DescriptionStyleModel {
  defaults(): Backbone.ObjectHash {
    return {
      ...super.defaults(),
      _model_name: 'BoolStyleModel',
      _model_module: '@jupyter-widgets/controls',
      _model_module_version: JUPYTER_CONTROLS_VERSION
    };
  }

  public static styleProperties = {
    ...DescriptionStyleModel.styleProperties,
    background: {
      selector: '',
      attribute: 'background',
      default: null as any
    }
  };
}

export class ToggleButtonStyleModel extends BoolStyleModel {
  defaults(): Backbone.ObjectHash {
    return {
      ...super.defaults(),
      _model_name: 'ToggleButtonStyleModel'
    };
  }

  public static styleProperties = {
    ...BoolStyleModel.styleProperties,
    background: {
      selector: '',
      attribute: 'background',
      default: null as any
    },
    font_family: {
      selector: '',
      attribute: 'font-family',
      default: ''
    },
    font_size: {
      selector: '',
      attribute: 'font-size',
      default: ''
    },
    font_style: {
      selector: '',
      attribute: 'font-style',
      default: ''
    },
    font_variant: {
      selector: '',
      attribute: 'font-variant',
      default: ''
    },
    font_weight: {
      selector: '',
      attribute: 'font-weight',
      default: ''
    },
    text_color: {
      selector: '',
      attribute: 'color',
      default: ''
    },
    text_decoration: {
      selector: '',
      attribute: 'text-decoration',
      default: ''
    }
  };
}

export class BoolModel extends CoreDescriptionModel {
  defaults(): Backbone.ObjectHash {
    return {
      ...super.defaults(),
      value: false,
      disabled: false,
<<<<<<< HEAD
      style: null,
      _model_name: 'BoolModel'
=======
      _model_name: 'BoolModel',
>>>>>>> 13fb8066
    };
  }
}

export class CheckboxModel extends CoreDescriptionModel {
  defaults(): Backbone.ObjectHash {
    return {
      ...super.defaults(),
      indent: true,
      style: null,
      _view_name: 'CheckboxView',
      _model_name: 'CheckboxModel',
    };
  }
}

export class CheckboxView extends DescriptionView {
  /**
   * Called when view is rendered.
   */
  render(): void {
    super.render();
    this.el.classList.add('jupyter-widgets');
    this.el.classList.add('widget-inline-hbox');
    this.el.classList.add('widget-checkbox');

    // adding a zero-width space to the label to help
    // the browser set the baseline correctly
    this.label.innerHTML = '&#8203;';

    // label containing the checkbox and description span
    this.checkboxLabel = document.createElement('label');
    this.checkboxLabel.classList.add('widget-label-basic');
    this.el.appendChild(this.checkboxLabel);

    // checkbox
    this.checkbox = document.createElement('input');
    this.checkbox.setAttribute('type', 'checkbox');
    this.checkboxLabel.appendChild(this.checkbox);

    // span to the right of the checkbox that will render the description
    this.descriptionSpan = document.createElement('span');
    this.checkboxLabel.appendChild(this.descriptionSpan);

    this.listenTo(this.model, 'change:indent', this.updateIndent);
    this.listenTo(this.model, 'change:tabbable', this.updateTabindex);

    this.update(); // Set defaults.
    this.updateDescription();
    this.updateIndent();
    this.updateTabindex();
    this.updateTooltip();
  }

  /**
   * Overriden from super class
   *
   * Update the description span (rather than the label) since
   * we want the description to the right of the checkbox.
   */
  updateDescription(): void {
    // can be called before the view is fully initialized
    if (this.checkboxLabel == null) {
      return;
    }
    const description = this.model.get('description');
    if (this.model.get('description_allow_html')) {
      this.descriptionSpan.innerHTML =
        this.model.widget_manager.inline_sanitize(description);
    } else {
      this.descriptionSpan.textContent = description;
    }
    this.typeset(this.descriptionSpan);
    this.descriptionSpan.title = description;
    this.checkbox.title = description;
  }

  /**
   * Update the visibility of the label in the super class
   * to provide the optional indent.
   */
  updateIndent(): void {
    const indent = this.model.get('indent');
    this.label.style.display = indent ? '' : 'none';
  }

  updateTabindex(): void {
    if (!this.checkbox) {
      return; // we might be constructing the parent
    }
    const tabbable = this.model.get('tabbable');
    if (tabbable === true) {
      this.checkbox.setAttribute('tabIndex', '0');
    } else if (tabbable === false) {
      this.checkbox.setAttribute('tabIndex', '-1');
    } else if (tabbable === null) {
      this.checkbox.removeAttribute('tabIndex');
    }
  }

  updateTooltip(): void {
    if (!this.checkbox) return; // we might be constructing the parent
    const title = this.model.get('tooltip');
    if (!title) {
      this.checkbox.removeAttribute('title');
    } else if (this.model.get('description').length === 0) {
      this.checkbox.setAttribute('title', title);
    }
  }

  events(): { [e: string]: string } {
    return {
      'click input[type="checkbox"]': '_handle_click',
    };
  }

  /**
   * Handles when the checkbox is clicked.
   *
   * Calling model.set will trigger all of the other views of the
   * model to update.
   */
  _handle_click(): void {
    const value = this.model.get('value');
    this.model.set('value', !value, { updated_view: this });
    this.touch();
  }

  /**
   * Update the contents of this view
   *
   * Called when the model is changed. The model may have been
   * changed by another view or by a state update from the back-end.
   */
  update(options?: any): void {
    this.checkbox.checked = this.model.get('value');

    if (options === undefined || options.updated_view != this) {
      this.checkbox.disabled = this.model.get('disabled');
    }
    return super.update();
  }
  /**
   * Handle message sent to the front end.
   *
   * Used to focus or blur the widget.
   */

  handle_message(content: any): void {
    if (content.do == 'focus') {
      this.checkbox.focus();
    } else if (content.do == 'blur') {
      this.checkbox.blur();
    }
  }

  checkbox: HTMLInputElement;
  checkboxLabel: HTMLLabelElement;
  descriptionSpan: HTMLSpanElement;
}

export class ToggleButtonModel extends BoolModel {
  defaults(): Backbone.ObjectHash {
    return {
      ...super.defaults(),
      _view_name: 'ToggleButtonView',
      _model_name: 'ToggleButtonModel',
      tooltip: '',
      icon: '',
      button_style: '',
<<<<<<< HEAD
      style: null
=======
>>>>>>> 13fb8066
    };
  }
}

export class ToggleButtonView extends DOMWidgetView {
  /**
   * Called when view is rendered.
   */
  render(): void {
    super.render();
    this.el.classList.add('jupyter-widgets');
    this.el.classList.add('jupyter-button');
    this.el.classList.add('widget-toggle-button');
    this.listenTo(this.model, 'change:button_style', this.update_button_style);
    this.listenTo(this.model, 'change:tabbable', this.updateTabindex);
    this.set_button_style();
    this.update(); // Set defaults.
  }

  update_button_style(): void {
    this.update_mapped_classes(ToggleButtonView.class_map, 'button_style');
  }

  set_button_style(): void {
    this.set_mapped_classes(ToggleButtonView.class_map, 'button_style');
  }

  /**
   * Update the contents of this view
   *
   * Called when the model is changed. The model may have been
   * changed by another view or by a state update from the back-end.
   */
  update(options?: any): void {
    if (this.model.get('value')) {
      this.el.classList.add('mod-active');
    } else {
      this.el.classList.remove('mod-active');
    }

    if (options === undefined || options.updated_view !== this) {
      this.el.disabled = this.model.get('disabled');
      this.el.setAttribute('tabbable', this.model.get('tabbable'));
      this.el.setAttribute('title', this.model.get('tooltip'));

      const description = this.model.get('description');
      const icon = this.model.get('icon');
      if (description.trim().length === 0 && icon.trim().length === 0) {
        this.el.innerHTML = '&nbsp;'; // Preserve button height
      } else {
        this.el.textContent = '';
        if (icon.trim().length) {
          const i = document.createElement('i');
          this.el.appendChild(i);
          i.classList.add('fa');
          i.classList.add('fa-' + icon);
        }
        this.el.appendChild(document.createTextNode(description));
      }
    }
    this.updateTabindex();
    return super.update();
  }

  events(): { [e: string]: string } {
    return {
      // Dictionary of events and their handlers.
      click: '_handle_click',
    };
  }

  /**
   * Handles and validates user input.
   *
   * Calling model.set will trigger all of the other views of the
   * model to update.
   */
  _handle_click(event: MouseEvent): void {
    event.preventDefault();
    const value = this.model.get('value');
    this.model.set('value', !value, { updated_view: this });
    this.touch();
  }

  preinitialize() {
    // Must set this before the initialize method creates the element
    this.tagName = 'button';
  }

  el: HTMLButtonElement;

  static class_map = {
    primary: ['mod-primary'],
    success: ['mod-success'],
    info: ['mod-info'],
    warning: ['mod-warning'],
    danger: ['mod-danger'],
  };
}

export class ValidModel extends BoolModel {
  defaults(): Backbone.ObjectHash {
    return {
      ...super.defaults(),
      readout: 'Invalid',
      style: null,
      _view_name: 'ValidView',
      _model_name: 'ValidModel',
    };
  }
}

export class ValidView extends DescriptionView {
  /**
   * Called when view is rendered.
   */
  render(): void {
    super.render();
    this.el.classList.add('jupyter-widgets');
    this.el.classList.add('widget-valid');
    this.el.classList.add('widget-inline-hbox');
    this.icon = document.createElement('i');
    this.icon.classList.add('fa', 'fa-fw');
    this.el.appendChild(this.icon);
    this.readout = document.createElement('span');
    this.readout.classList.add('widget-valid-readout');
    this.readout.classList.add('widget-readout');
    this.el.appendChild(this.readout);
    this.update();
  }

  /**
   * Update the contents of this view
   *
   * Called when the model is changed.  The model may have been
   * changed by another view or by a state update from the back-end.
   */
  update(): void {
    this.el.classList.remove('mod-valid');
    this.el.classList.remove('mod-invalid');
    this.icon.classList.remove('fa-check');
    this.icon.classList.remove('fa-times');
    this.readout.textContent = this.model.get('readout');
    if (this.model.get('value')) {
      this.el.classList.add('mod-valid');
      this.icon.classList.add('fa-check');
    } else {
      this.el.classList.add('mod-invalid');
      this.icon.classList.add('fa-times');
    }
  }
  readout: HTMLSpanElement;
  icon: HTMLElement;
}<|MERGE_RESOLUTION|>--- conflicted
+++ resolved
@@ -15,7 +15,7 @@
       ...super.defaults(),
       _model_name: 'BoolStyleModel',
       _model_module: '@jupyter-widgets/controls',
-      _model_module_version: JUPYTER_CONTROLS_VERSION
+      _model_module_version: JUPYTER_CONTROLS_VERSION,
     };
   }
 
@@ -24,8 +24,8 @@
     background: {
       selector: '',
       attribute: 'background',
-      default: null as any
-    }
+      default: null as any,
+    },
   };
 }
 
@@ -33,7 +33,7 @@
   defaults(): Backbone.ObjectHash {
     return {
       ...super.defaults(),
-      _model_name: 'ToggleButtonStyleModel'
+      _model_name: 'ToggleButtonStyleModel',
     };
   }
 
@@ -42,43 +42,43 @@
     background: {
       selector: '',
       attribute: 'background',
-      default: null as any
+      default: null as any,
     },
     font_family: {
       selector: '',
       attribute: 'font-family',
-      default: ''
+      default: '',
     },
     font_size: {
       selector: '',
       attribute: 'font-size',
-      default: ''
+      default: '',
     },
     font_style: {
       selector: '',
       attribute: 'font-style',
-      default: ''
+      default: '',
     },
     font_variant: {
       selector: '',
       attribute: 'font-variant',
-      default: ''
+      default: '',
     },
     font_weight: {
       selector: '',
       attribute: 'font-weight',
-      default: ''
+      default: '',
     },
     text_color: {
       selector: '',
       attribute: 'color',
-      default: ''
+      default: '',
     },
     text_decoration: {
       selector: '',
       attribute: 'text-decoration',
-      default: ''
-    }
+      default: '',
+    },
   };
 }
 
@@ -88,12 +88,8 @@
       ...super.defaults(),
       value: false,
       disabled: false,
-<<<<<<< HEAD
       style: null,
-      _model_name: 'BoolModel'
-=======
       _model_name: 'BoolModel',
->>>>>>> 13fb8066
     };
   }
 }
@@ -264,10 +260,7 @@
       tooltip: '',
       icon: '',
       button_style: '',
-<<<<<<< HEAD
-      style: null
-=======
->>>>>>> 13fb8066
+      style: null,
     };
   }
 }
