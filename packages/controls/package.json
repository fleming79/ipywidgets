--- conflicted
+++ resolved
@@ -1,10 +1,6 @@
 {
   "name": "@jupyter-widgets/controls",
-<<<<<<< HEAD
-  "version": "3.0.0-alpha.0",
-=======
-  "version": "3.0.0",
->>>>>>> 5532c91d
+  "version": "4.0.0-alpha.0",
   "description": "Jupyter interactive widgets",
   "repository": {
     "type": "git",
@@ -38,33 +34,20 @@
     "test:unit:ie": "npm run test:unit:default -- --browsers=IE"
   },
   "dependencies": {
-<<<<<<< HEAD
-    "@jupyter-widgets/base": "^4.0.0-alpha.0",
+    "@jupyter-widgets/base": "^5.0.0-alpha.0",
     "@lumino/algorithm": "^1.2.3",
     "@lumino/domutils": "^1.1.7",
     "@lumino/messaging": "^1.3.3",
     "@lumino/signaling": "^1.3.5",
     "@lumino/widgets": "^1.11.1",
     "d3-color": "^1.4.0",
-=======
-    "@jupyter-widgets/base": "^4.0.0",
-    "@lumino/algorithm": "^1.1.0",
-    "@lumino/domutils": "^1.1.0",
-    "@lumino/messaging": "^1.2.1",
-    "@lumino/signaling": "^1.2.0",
-    "@lumino/widgets": "^1.3.0",
->>>>>>> 5532c91d
     "d3-format": "^1.3.0",
     "jquery": "^3.1.1",
     "nouislider": "^14.1.1"
   },
   "devDependencies": {
-<<<<<<< HEAD
-    "@jupyterlab/services": "^5.0.2",
+    "@jupyterlab/services": "^6.0.0",
     "@types/d3-color": "^1.2.2",
-=======
-    "@jupyterlab/services": "^6.0.0",
->>>>>>> 5532c91d
     "@types/d3-format": "^1.3.1",
     "@types/expect.js": "^0.3.29",
     "@types/mathjax": "^0.0.35",
@@ -94,10 +77,6 @@
     "sinon": "^7.3.2",
     "sinon-chai": "^3.3.0",
     "style-loader": "^1.1.2",
-<<<<<<< HEAD
-=======
-    "tslint": "^5.20.1",
->>>>>>> 5532c91d
     "typescript": "~3.7.4",
     "url-loader": "^3.0.0",
     "webpack": "^4.41.5"
