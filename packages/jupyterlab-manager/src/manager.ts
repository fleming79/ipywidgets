--- conflicted
+++ resolved
@@ -88,13 +88,8 @@
     this._view.trigger('displayed');
   }
 
-<<<<<<< HEAD
-  dispose() {
+  dispose(): void {
     this._view = null!;
-=======
-  dispose(): void {
-    this._view = null;
->>>>>>> 1cdcb812
     super.dispose();
   }
 
