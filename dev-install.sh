#!/usr/bin/env bash

# For a clean conda environment please read docs/source/dev_install.md

echo -n "Checking yarn... "
yarn -v
if [ $? -ne 0 ]; then
    echo "'yarn -v' failed, therefore yarn is not installed.  In order to perform a
    developer install of ipywidgets you must have both yarn and pip installed on your
    machine! See https://yarnpkg.com/lang/en/docs/install/ for installation instructions."
    exit 1
fi

echo -n "Checking pip... "
pip --version
if [ $? -ne 0 ]; then
    echo "'pip --version' failed, therefore pip is not installed. In order to perform
    a developer install of ipywidgets you must have both pip and yarn installed on
    your machine! See https://packaging.python.org/installing/ for installation instructions."
    exit 1
fi

echo -n "Checking JupyterLab (assuming JupyterLab >=3)... "
jupyter lab --version 2>/dev/null
if [ $? -ne 0 ]; then
    echo "no, skipping installation of widgets for jupyterlab"
    skip_jupyter_lab=yes
fi


# All following commands must run successfully
set -e

nbExtFlags="--sys-prefix $1"

echo -n "Installing and building all yarn packages"
yarn install
yarn run build

echo -n "widgetsnbextension"
cd widgetsnbextension
pip install -v -e .
if [[ "$OSTYPE" == "msys" ]]; then
    jupyter nbextension install --overwrite --py $nbExtFlags widgetsnbextension
else
    jupyter nbextension install --overwrite --py --symlink $nbExtFlags widgetsnbextension
fi
jupyter nbextension enable --py $nbExtFlags widgetsnbextension
cd ..

echo -n "ipywidgets"
pip install -v -e ".[test]"

if test "$skip_jupyter_lab" != yes; then
<<<<<<< HEAD
    jupyter labextension link ./packages/base --no-build
    jupyter labextension link ./packages/base-manager --no-build
    jupyter labextension link ./packages/controls --no-build
    jupyter labextension link ./packages/output --no-build
    jupyter labextension install ./packages/jupyterlab-manager
=======
    pip install jupyter_packaging
    pip install -ve ./jupyterlab_widgets
    jupyter labextension develop ./jupyterlab_widgets --overwrite
>>>>>>> 5532c91d
fi<|MERGE_RESOLUTION|>--- conflicted
+++ resolved
@@ -52,15 +52,7 @@
 pip install -v -e ".[test]"
 
 if test "$skip_jupyter_lab" != yes; then
-<<<<<<< HEAD
-    jupyter labextension link ./packages/base --no-build
-    jupyter labextension link ./packages/base-manager --no-build
-    jupyter labextension link ./packages/controls --no-build
-    jupyter labextension link ./packages/output --no-build
-    jupyter labextension install ./packages/jupyterlab-manager
-=======
     pip install jupyter_packaging
     pip install -ve ./jupyterlab_widgets
     jupyter labextension develop ./jupyterlab_widgets --overwrite
->>>>>>> 5532c91d
 fi